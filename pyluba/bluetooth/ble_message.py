import datetime
import itertools
import json
import queue
import sys
import time
import logging
from asyncio import sleep
from io import BytesIO
from typing import Dict, List

from bleak import BleakClient
from jsonic.serializable import serialize

from pyluba.aliyun.tmp_constant import tmp_constant
from pyluba.bluetooth.const import UUID_WRITE_CHARACTERISTIC
from pyluba.bluetooth.data.convert import parse_custom_data
from pyluba.bluetooth.data.framectrldata import FrameCtrlData
from pyluba.bluetooth.data.notifydata import BlufiNotifyData
from pyluba.data.model import Plan
from pyluba.data.model.execute_boarder import ExecuteBorder
from pyluba.proto import (
    dev_net_pb2,
    luba_msg_pb2,
    luba_mul_pb2,
    mctrl_driver_pb2,
    mctrl_nav_pb2,
    mctrl_ota_pb2,
    mctrl_sys_pb2,
)
from pyluba.utility.constant.device_constant import bleOrderCmd
from pyluba.utility.device_type import DeviceType
from pyluba.utility.rocker_util import RockerControlUtil

_LOGGER = logging.getLogger(__name__)


class BleMessage:
    """Class for sending and recieving messages from Luba"""

    AES_TRANSFORMATION = "AES/CFB/NoPadding"
    DEFAULT_PACKAGE_LENGTH = 20
    DH_G = "2"
    DH_P = "cf5cf5c38419a724957ff5dd323b9c45c3cdd261eb740f69aa94b8bb1a5c96409153bd76b24222d03274e4725a5406092e9e82e9135c643cae98132b0d95f7d65347c68afc1e677da90e51bbab5f5cf429c291b4ba39c6b2dc5e8c7231e46aa7728e87664532cdf547be20c9a3fa8342be6e34371a27c06f7dc0edddd2f86373"
    MIN_PACKAGE_LENGTH = 20
    NEG_SECURITY_SET_ALL_DATA = 1
    NEG_SECURITY_SET_TOTAL_LENGTH = 0
    PACKAGE_HEADER_LENGTH = 4
    mPrintDebug = False
    mWriteTimeout = -1
    mPackageLengthLimit = -1
    mBlufiMTU = -1
    mEncrypted = False
    mChecksum = False
    mRequireAck = False
    mConnectState = 0
    mSendSequence: iter
    mReadSequence: iter
    mAck: queue
    notification: BlufiNotifyData

    def __init__(self, client: BleakClient):
        self.client = client
        self.mSendSequence = itertools.count()
        self.mReadSequence = itertools.count()
        self.mAck = queue.Queue()
        self.notification = BlufiNotifyData()
        

    async def get_report_cfg(self, timeout: int, period: int, no_change_period: int):

        mctlsys = mctrl_sys_pb2.MctlSys(
            todev_report_cfg=mctrl_sys_pb2.report_info_cfg(
                timeout=timeout,
                period=period,
                no_change_period=no_change_period,
                count=1
            )
        )

        mctlsys.todev_report_cfg.sub.append(
            mctrl_sys_pb2.rpt_info_type.RIT_CONNECT
        )
        mctlsys.todev_report_cfg.sub.append(
            mctrl_sys_pb2.rpt_info_type.RIT_RTK
        )
        mctlsys.todev_report_cfg.sub.append(
            mctrl_sys_pb2.rpt_info_type.RIT_DEV_LOCAL
        )
        mctlsys.todev_report_cfg.sub.append(
            mctrl_sys_pb2.rpt_info_type.RIT_WORK
        )
        mctlsys.todev_report_cfg.sub.append(
            mctrl_sys_pb2.rpt_info_type.RIT_DEV_STA
        )
        mctlsys.todev_report_cfg.sub.append(
            mctrl_sys_pb2.rpt_info_type.RIT_VISION_POINT
        )
        mctlsys.todev_report_cfg.sub.append(
            mctrl_sys_pb2.rpt_info_type.RIT_VIO
        )
        mctlsys.todev_report_cfg.sub.append(
            mctrl_sys_pb2.rpt_info_type.RIT_VISION_STATISTIC
        )

        lubaMsg = luba_msg_pb2.LubaMsg()
        lubaMsg.msgtype = luba_msg_pb2.MSG_CMD_TYPE_EMBED_SYS
        lubaMsg.sender = luba_msg_pb2.DEV_MOBILEAPP
        lubaMsg.rcver = luba_msg_pb2.DEV_MAINCTL
        lubaMsg.msgattr = luba_msg_pb2.MSG_ATTR_REQ
        lubaMsg.seqs = 1
        lubaMsg.version = 1
        lubaMsg.subtype = 1
        lubaMsg.sys.CopyFrom(mctlsys)
        byte_arr = lubaMsg.SerializeToString()
        await self.post_custom_data_bytes(byte_arr)

    async def get_device_base_info(self):
        net = dev_net_pb2.DevNet(
            todev_devinfo_req=dev_net_pb2.DrvDevInfoReq()
        )
        net.todev_devinfo_req.req_ids.add(
            id=1,
            type=6
        )

        lubaMsg = luba_msg_pb2.LubaMsg()
        lubaMsg.msgtype = luba_msg_pb2.MSG_CMD_TYPE_ESP
        lubaMsg.sender = luba_msg_pb2.DEV_MOBILEAPP
        lubaMsg.msgattr = luba_msg_pb2.MSG_ATTR_REQ
        lubaMsg.seqs = 1
        lubaMsg.version = 1
        lubaMsg.subtype = 1
        lubaMsg.net.CopyFrom(net)
        byte_arr = lubaMsg.SerializeToString()
        await self.post_custom_data_bytes(byte_arr)

    async def get_device_version_main(self):
        commEsp = dev_net_pb2.DevNet(
            todev_devinfo_req=dev_net_pb2.DrvDevInfoReq()
        )

        for i in range(1, 8):
            if (i == 1):
                commEsp.todev_devinfo_req.req_ids.add(
                    id=i,
                    type=6
                )
            commEsp.todev_devinfo_req.req_ids.add(
                id=i,
                type=3
            )

        lubaMsg = luba_msg_pb2.LubaMsg()
        lubaMsg.msgtype = luba_msg_pb2.MSG_CMD_TYPE_ESP
        lubaMsg.sender = luba_msg_pb2.DEV_MOBILEAPP
        lubaMsg.msgattr = luba_msg_pb2.MSG_ATTR_REQ
        lubaMsg.seqs = 1
        lubaMsg.version = 1
        lubaMsg.subtype = 1
        lubaMsg.net.CopyFrom(commEsp)
        byte_arr = lubaMsg.SerializeToString()
        await self.post_custom_data_bytes(byte_arr)

    async def send_todev_ble_sync(self, sync_type: int):
        net = dev_net_pb2.DevNet(
            todev_ble_sync=sync_type
        )

        byte_arr = self.send_order_msg_net(net)
        await self.post_custom_data_bytes(byte_arr)

    async def set_data_synchronization(self, type: int):
        mctrl_nav = mctrl_nav_pb2.MctlNav(
            todev_get_commondata=mctrl_nav_pb2.NavGetCommData(
                pver=1,
                action=12,
                type=type
            )
        )

        lubaMsg = luba_msg_pb2.LubaMsg()
        lubaMsg.msgtype = luba_msg_pb2.MSG_CMD_TYPE_NAV
        lubaMsg.sender = luba_msg_pb2.DEV_MAINCTL
        lubaMsg.rcver = luba_msg_pb2.MSG_ATTR_REQ
        lubaMsg.seqs = 1
        lubaMsg.version = 1
        lubaMsg.subtype = 1
        lubaMsg.nav.CopyFrom(mctrl_nav)
        byte_arr = lubaMsg.SerializeToString()
        await self.post_custom_data_bytes(byte_arr)

    async def get_hash(self):
        luba_msg = luba_msg_pb2.LubaMsg(
            msgtype=luba_msg_pb2.MsgCmdType.MSG_CMD_TYPE_NAV,
            sender=luba_msg_pb2.MsgDevice.DEV_MOBILEAPP,
            rcver=luba_msg_pb2.MsgDevice.DEV_MAINCTL,
            msgattr=luba_msg_pb2.MsgAttr.MSG_ATTR_NONE,
            seqs=1,
            version=1,
            subtype=1,
            nav=mctrl_nav_pb2.MctlNav(
                todev_gethash=mctrl_nav_pb2.NavGetHashList(
                    pver=1,
                )
            )
        )

        byte_arr = luba_msg.SerializeToString()
        await self.post_custom_data_bytes(byte_arr)

    async def get_all_boundary_hash_list(self, i: int):
        """.getAllBoundaryHashList(3); 0"""
        luba_msg = luba_msg_pb2.LubaMsg(
            msgtype=luba_msg_pb2.MsgCmdType.MSG_CMD_TYPE_NAV,
            sender=luba_msg_pb2.MsgDevice.DEV_MOBILEAPP,
            rcver=luba_msg_pb2.MsgDevice.DEV_MAINCTL,
            msgattr=luba_msg_pb2.MsgAttr.MSG_ATTR_NONE,
            seqs=1,
            version=1,
            subtype=1,
            nav=mctrl_nav_pb2.MctlNav(
                todev_gethash=mctrl_nav_pb2.NavGetHashList(
                    pver=1,
                    subCmd=i
                )
            )
        )

        byte_arr = luba_msg.SerializeToString()
        await self.post_custom_data_bytes(byte_arr)

    async def get_line_info(self, i: int):
        luba_msg = luba_msg_pb2.LubaMsg(
            msgtype=luba_msg_pb2.MsgCmdType.MSG_CMD_TYPE_NAV,
            sender=luba_msg_pb2.MsgDevice.DEV_MOBILEAPP,
            rcver=luba_msg_pb2.MsgDevice.DEV_MAINCTL,
            msgattr=luba_msg_pb2.MsgAttr.MSG_ATTR_REQ,
            seqs=1,
            version=1,
            subtype=1,
            nav=mctrl_nav_pb2.MctlNav(
                todev_zigzag_ack=mctrl_nav_pb2.NavUploadZigZagResultAck(
                    pver=1,
                    currentHash=i,
                    subCmd=0
                )
            ),
        )
        byte_arr = luba_msg.SerializeToString()
        await self.post_custom_data_bytes(byte_arr)

    async def get_hash_response(self, totalFrame: int, currentFrame: int):
        luba_msg = luba_msg_pb2.LubaMsg(
            msgtype=luba_msg_pb2.MsgCmdType.MSG_CMD_TYPE_NAV,
            sender=luba_msg_pb2.MsgDevice.DEV_MOBILEAPP,
            rcver=luba_msg_pb2.MsgDevice.DEV_MAINCTL,
            msgattr=luba_msg_pb2.MsgAttr.MSG_ATTR_REQ,
            seqs=1,
            version=1,
            subtype=1,
            nav=mctrl_nav_pb2.MctlNav(
                todev_gethash=mctrl_nav_pb2.NavGetHashList(
                    pver=1,
                    subCmd=2,
                    action=8,
                    type=3,
                    currentFrame=currentFrame,
                    totalFrame=totalFrame
                )
            )
        )
        byte_arr = luba_msg.SerializeToString()
        await self.post_custom_data_bytes(byte_arr)

    async def get_area_tobe_transferred(self):
        commondata = mctrl_nav_pb2.NavGetCommData(
            pver=1,
            subCmd=1,
            action=8,
            type=3
        )

        luba_msg = luba_msg_pb2.LubaMsg(
            msgtype=luba_msg_pb2.MsgCmdType.MSG_CMD_TYPE_NAV,
            sender=luba_msg_pb2.MsgDevice.DEV_MOBILEAPP,
            rcver=luba_msg_pb2.MsgDevice.DEV_MAINCTL,
            msgattr=luba_msg_pb2.MsgAttr.MSG_ATTR_REQ,
            seqs=1,
            version=1,
            subtype=1,
            nav=mctrl_nav_pb2.MctlNav(
                todev_get_commondata=commondata
            )
        )
        byte_arr = luba_msg.SerializeToString()
        await self.post_custom_data_bytes(byte_arr)

    async def synchronize_hash_data(self, hash_int: int):
        commondata = mctrl_nav_pb2.NavGetCommData(
            pver=1,
            subCmd=1,
            action=8,
            Hash=hash_int
        )

        luba_msg = luba_msg_pb2.LubaMsg(
            msgtype=luba_msg_pb2.MsgCmdType.MSG_CMD_TYPE_NAV,
            sender=luba_msg_pb2.MsgDevice.DEV_MOBILEAPP,
            rcver=luba_msg_pb2.MsgDevice.DEV_MAINCTL,
            msgattr=luba_msg_pb2.MsgAttr.MSG_ATTR_REQ,
            seqs=1,
            version=1,
            subtype=1,
            nav=mctrl_nav_pb2.MctlNav(
                todev_get_commondata=commondata
            )
        )
        byte_arr = luba_msg.SerializeToString()
        await self.post_custom_data_bytes(byte_arr)

    async def get_task(self):
        hash_map = {"pver": 1, "subCmd": 2, "result": 0}
        await self.post_custom_data(self.get_json_string(bleOrderCmd.task, hash_map))

    async def send_ble_alive(self):
        hash_map = {"ctrl": 1}
        await self.post_custom_data(self.get_json_string(bleOrderCmd.bleAlive, hash_map))

    async def start_work_job(self):
        luba_msg = luba_msg_pb2.LubaMsg(
            msgtype=luba_msg_pb2.MsgCmdType.MSG_CMD_TYPE_NAV,
            sender=luba_msg_pb2.MsgDevice.DEV_MOBILEAPP,
            rcver=luba_msg_pb2.MsgDevice.DEV_MAINCTL,
            msgattr=luba_msg_pb2.MsgAttr.MSG_ATTR_REQ,
            seqs=1,
            version=1,
            subtype=1,
            nav=mctrl_nav_pb2.MctlNav(
                todev_taskctrl=mctrl_nav_pb2.NavTaskCtrl(
                    type=1,
                    action=1,
                    result=0
                )
            )
        )

        byte_arr = luba_msg.SerializeToString()
        await self.post_custom_data_bytes(byte_arr)

    async def read_plan(self, i: int):
        luba_msg = luba_msg_pb2.LubaMsg(
            msgtype=luba_msg_pb2.MsgCmdType.MSG_CMD_TYPE_NAV,
            sender=luba_msg_pb2.MsgDevice.DEV_MOBILEAPP,
            rcver=luba_msg_pb2.MsgDevice.DEV_MAINCTL,
            msgattr=luba_msg_pb2.MsgAttr.MSG_ATTR_REQ,
            seqs=1,
            version=1,
            subtype=1,
            nav=mctrl_nav_pb2.MctlNav(
                todev_planjob_set=mctrl_nav_pb2.NavPlanJobSet(
                    subCmd=i,
                )
            )
        )
        byte_arr = luba_msg.SerializeToString()
        await self.post_custom_data_bytes(byte_arr)

    # (2, 0);
    async def read_plan(self, i: int, i2: int):
        luba_msg = luba_msg_pb2.LubaMsg(
            msgtype=luba_msg_pb2.MsgCmdType.MSG_CMD_TYPE_NAV,
            sender=luba_msg_pb2.MsgDevice.DEV_MOBILEAPP,
            rcver=luba_msg_pb2.MsgDevice.DEV_MAINCTL,
            msgattr=luba_msg_pb2.MsgAttr.MSG_ATTR_REQ,
            seqs=1,
            version=1,
            subtype=1,
            nav=mctrl_nav_pb2.MctlNav(
                todev_planjob_set=mctrl_nav_pb2.NavPlanJobSet(
                    subCmd=i,
                    planIndex=i2
                )
            )
        )
        byte_arr = luba_msg.SerializeToString()
        await self.post_custom_data_bytes(byte_arr)

    async def read_plan_unable_time(self, i):
        build = mctrl_nav_pb2.NavUnableTimeSet()
        build.subCmd = i

        luba_msg = luba_msg_pb2.LubaMsg()
        luba_msg.msgtype = luba_msg_pb2.MsgCmdType.MSG_CMD_TYPE_NAV
        luba_msg.sender = luba_msg_pb2.MsgDevice.DEV_MOBILEAPP
        luba_msg.rcver = luba_msg_pb2.MsgDevice.DEV_MAINCTL
        luba_msg.msgattr = luba_msg_pb2.MsgAttr.MSG_ATTR_REQ
        luba_msg.seqs = 1
        luba_msg.version = 1
        luba_msg.subtype = 1
        luba_msg.nav.todev_unable_time_set.CopyFrom(build)

        byte_arr = luba_msg.SerializeToString()
        await self.post_custom_data_bytes(byte_arr)

    async def send_plan2(self, plan: Plan):
        navPlanJobSet = luba_msg_pb2.NavPlanJobSet()
        navPlanJobSet.pver = plan.pver
        navPlanJobSet.subCmd = plan.subCmd
        navPlanJobSet.area = plan.area
        navPlanJobSet.deviceId = plan.deviceId
        navPlanJobSet.workTime = plan.workTime
        navPlanJobSet.version = plan.version
        navPlanJobSet.id = plan.id
        navPlanJobSet.userId = plan.userId
        navPlanJobSet.planId = plan.planId
        navPlanJobSet.taskId = plan.taskId
        navPlanJobSet.jobId = plan.jobId
        navPlanJobSet.startTime = plan.startTime
        navPlanJobSet.endTime = plan.endTime
        navPlanJobSet.week = plan.week
        navPlanJobSet.knifeHeight = plan.knifeHeight
        navPlanJobSet.model = plan.model
        navPlanJobSet.edgeMode = plan.edgeMode
        navPlanJobSet.requiredTime = plan.requiredTime
        navPlanJobSet.routeAngle = plan.routeAngle
        navPlanJobSet.routeModel = plan.routeModel
        navPlanJobSet.routeSpacing = plan.routeSpacing
        navPlanJobSet.ultrasonicBarrier = plan.ultrasonicBarrier
        navPlanJobSet.totalPlanNum = plan.totalPlanNum
        navPlanJobSet.planIndex = plan.planIndex
        navPlanJobSet.result = plan.result
        navPlanJobSet.speed = plan.speed
        navPlanJobSet.taskName = plan.taskName
        navPlanJobSet.jobName = plan.jobName
        navPlanJobSet.zoneHashs.extend(plan.zoneHashs)
        navPlanJobSet.reserved = plan.reserved

        luba_msg = luba_msg_pb2.luba_msg()
        luba_msg.msgtype = luba_msg_pb2.MsgCmdType.MSG_CMD_TYPE_NAV
        luba_msg.sender = luba_msg_pb2.MsgDevice.DEV_MOBILEAPP
        luba_msg.rcver = luba_msg_pb2.MsgDevice.DEV_MAINCTL
        luba_msg.msgattr = luba_msg_pb2.MsgAttr.MSG_ATTR_REQ
        luba_msg.seqs = 1
        luba_msg.version = 1
        luba_msg.subtype = 1
        luba_msg.nav.todevPlanjobSet.CopyFrom(navPlanJobSet)

        byte_arr = luba_msg.SerializeToString()
        await self.post_custom_data_bytes(byte_arr)

    def get_reserved(self, generate_route_information):
        return bytes([generate_route_information.path_order, generate_route_information.obstacle_laps]).decode('utf-8')

    async def generate_route_information(self, generate_route_information):
        """How you start a manual job, then call startjob"""

        nav_req_cover_path = mctrl_nav_pb2.NavReqCoverPath()
        nav_req_cover_path.pver = 1
        nav_req_cover_path.subCmd = 0
        nav_req_cover_path.zoneHashs.extend(
            generate_route_information.one_hashs)
        nav_req_cover_path.jobMode = generate_route_information.job_mode  # grid type
        nav_req_cover_path.edgeMode = generate_route_information.edge_mode  # border laps
        nav_req_cover_path.knifeHeight = generate_route_information.knife_height
        nav_req_cover_path.speed = generate_route_information.speed
        nav_req_cover_path.ultraWave = generate_route_information.ultra_wave
        nav_req_cover_path.channelWidth = generate_route_information.channel_width  # mow width
        nav_req_cover_path.channelMode = generate_route_information.channel_mode
        nav_req_cover_path.toward = generate_route_information.toward
        nav_req_cover_path.reserved = self.get_reserved(
            generate_route_information)  # grid or border first

        luba_msg = luba_msg_pb2.LubaMsg()
        luba_msg.msgtype = luba_msg_pb2.MsgCmdType.MSG_CMD_TYPE_NAV
        luba_msg.sender = luba_msg_pb2.MsgDevice.DEV_MOBILEAPP
        luba_msg.rcver = luba_msg_pb2.MsgDevice.DEV_MAINCTL
        luba_msg.msgattr = luba_msg_pb2.MsgAttr.MSG_ATTR_REQ
        luba_msg.seqs = 1
        luba_msg.version = 1
        luba_msg.subtype = 1

        mctl_nav = mctrl_nav_pb2.MctlNav()
        mctl_nav.bidire_reqconver_path.CopyFrom(nav_req_cover_path)
        luba_msg.nav.CopyFrom(mctl_nav)

        byte_arr = luba_msg.SerializeToString()
        await self.post_custom_data_bytes(byte_arr)

    async def start_work_order(self, job_id, job_ver, rain_tactics, job_mode, knife_height, speed, ultra_wave,
                               channel_width, channel_mode):
        """Pretty sure this starts a job too but isn't used"""
        luba_msg = luba_msg_pb2.LubaMsg()
        luba_msg.msgtype = luba_msg_pb2.MsgCmdType.MSG_CMD_TYPE_NAV
        luba_msg.sender = luba_msg_pb2.MsgDevice.DEV_MOBILEAPP
        luba_msg.rcver = luba_msg_pb2.MsgDevice.DEV_MAINCTL
        luba_msg.msgattr = luba_msg_pb2.MsgAttr.MSG_ATTR_REQ
        luba_msg.seqs = 1
        luba_msg.version = 1
        luba_msg.subtype = 1

        nav = mctrl_nav_pb2.MctlNav()
        start_job = mctrl_nav_pb2.NavStartJob()
        start_job.jobId = job_id
        start_job.jobVer = job_ver
        start_job.rainTactics = rain_tactics
        start_job.jobMode = job_mode
        start_job.knifeHeight = knife_height
        start_job.speed = speed
        start_job.ultraWave = ultra_wave
        start_job.channelWidth = channel_width
        start_job.channelMode = channel_mode

        nav.todev_mow_task.CopyFrom(start_job)
        luba_msg.nav.CopyFrom(nav)

        byte_arr = luba_msg.SerializeToString()
        await self.post_custom_data_bytes(byte_arr)

    async def breakPointContinue(self):
        luba_msg = luba_msg_pb2.LubaMsg(
            msgtype=luba_msg_pb2.MsgCmdType.MSG_CMD_TYPE_NAV,
            sender=luba_msg_pb2.MsgDevice.DEV_MOBILEAPP,
            rcver=luba_msg_pb2.MsgDevice.DEV_MAINCTL,
            msgattr=luba_msg_pb2.MsgAttr.MSG_ATTR_REQ,
            seqs=1,
            version=1,
            subtype=1,
            nav=mctrl_nav_pb2.MctlNav(
                todev_taskctrl=mctrl_nav_pb2.NavTaskCtrl(
                    type=1,
                    action=7,
                    result=0
                )
            )
        )
        byte_arr = luba_msg.SerializeToString()
        await self.post_custom_data_bytes(byte_arr)

    async def breakPointAnywhereContinue(self, refresh_loading: bool):
        luba_msg = luba_msg_pb2.LubaMsg(
            msgtype=luba_msg_pb2.MsgCmdType.MSG_CMD_TYPE_NAV,
            sender=luba_msg_pb2.MsgDevice.DEV_MOBILEAPP,
            rcver=luba_msg_pb2.MsgDevice.DEV_MAINCTL,
            msgattr=luba_msg_pb2.MsgAttr.MSG_ATTR_REQ,
            seqs=1,
            version=1,
            subtype=1,
            nav=mctrl_nav_pb2.MctlNav(
                todev_taskctrl=mctrl_nav_pb2.NavTaskCtrl(
                    type=1,
                    action=9,
                    result=0
                )
            )
        )
        byte_arr = luba_msg.SerializeToString()
        await self.post_custom_data_bytes(byte_arr)

    def clearNotification(self):
        self.notification = None
        self.notification = BlufiNotifyData()

    # async def get_device_info(self):
    #     await self.postCustomData(self.getJsonString(bleOrderCmd.getDeviceInfo))

    async def send_device_info(self):
        """Currently not called"""
        luba_msg = luba_msg_pb2.LubaMsg(
            msgtype=luba_msg_pb2.MsgCmdType.MSG_CMD_TYPE_ESP,
            sender=luba_msg_pb2.MsgDevice.DEV_MOBILEAPP,
            rcver=luba_msg_pb2.MsgDevice.DEV_COMM_ESP,
            msgattr=luba_msg_pb2.MsgAttr.MSG_ATTR_REQ,
            seqs=1,
            version=1,
            subtype=1,
            net=dev_net_pb2.DevNet(
                todev_ble_sync=1,
                todev_devinfo_req=dev_net_pb2.DrvDevInfoReq()
            )
        )
        byte_arr = luba_msg.SerializeToString()
        await self.post_custom_data_bytes(byte_arr)

    async def requestDeviceStatus(self):
        request = False
        type = self.getTypeValue(0, 5)
        try:
            request = await self.post(BleMessage.mEncrypted, BleMessage.mChecksum, False, type, None)
            # print(request)
        except Exception as err:
            # Log.w(TAG, "post requestDeviceStatus interrupted")
            request = False
            print(err)

        # if not request:
        #     onStatusResponse(BlufiCallback.CODE_WRITE_DATA_FAILED, null)

    async def requestDeviceVersion(self):
        request = False
        type = self.getTypeValue(0, 7)
        try:
            request = await self.post(BleMessage.mEncrypted, BleMessage.mChecksum, False, type, None)
            # print(request)
        except Exception as err:
            # Log.w(TAG, "post requestDeviceStatus interrupted")
            request = False
            print(err)

    def pause_execute_task(self):
        luba_msg = luba_msg_pb2.LubaMsg(
            msgtype=luba_msg_pb2.MsgCmdType.MSG_CMD_TYPE_NAV,
            sender=luba_msg_pb2.MsgDevice.DEV_MOBILEAPP,
            rcver=luba_msg_pb2.MsgDevice.DEV_MAINCTL,
            msgattr=luba_msg_pb2.MsgAttr.MSG_ATTR_REQ,
            seqs=1,
            version=1,
            subtype=1,
            nav=mctrl_nav_pb2.MctlNav(
                todev_taskctrl=mctrl_nav_pb2.NavTaskCtrl(
                    type=1,
                    action=2,
                    result=0
                )
            )
        )

        byte_array = luba_msg.SerializeToString()

    async def return_to_dock(self):
        mctrlNav = mctrl_nav_pb2.MctlNav()
        navTaskCtrl = mctrl_nav_pb2.NavTaskCtrl()
        navTaskCtrl.type = 1
        navTaskCtrl.action = 5
        navTaskCtrl.result = 0
        mctrlNav.todev_taskctrl.CopyFrom(navTaskCtrl)

        lubaMsg = luba_msg_pb2.LubaMsg()
        lubaMsg.msgtype = luba_msg_pb2.MsgCmdType.MSG_CMD_TYPE_NAV
        lubaMsg.sender = luba_msg_pb2.MsgDevice.DEV_MOBILEAPP
        lubaMsg.rcver = luba_msg_pb2.MsgDevice.DEV_MAINCTL
        lubaMsg.msgattr = luba_msg_pb2.MsgAttr.MSG_ATTR_REQ
        lubaMsg.seqs = 1
        lubaMsg.version = 1
        lubaMsg.subtype = 1
        lubaMsg.nav.CopyFrom(mctrlNav)
        bytes = lubaMsg.SerializeToString()
        await self.post_custom_data_bytes(bytes)

    async def leave_dock(self):
        mctrlNav = mctrl_nav_pb2.MctlNav()
        mctrlNav.todev_one_touch_leave_pile = 1

        lubaMsg = luba_msg_pb2.LubaMsg()
        lubaMsg.msgtype = luba_msg_pb2.MsgCmdType.MSG_CMD_TYPE_NAV
        lubaMsg.sender = luba_msg_pb2.DEV_MOBILEAPP
        lubaMsg.rcver = luba_msg_pb2.DEV_MAINCTL
        lubaMsg.seqs = 1
        lubaMsg.version = 1
        lubaMsg.subtype = 1
        lubaMsg.nav.CopyFrom(mctrlNav)
        bytes = lubaMsg.SerializeToString()
        await self.post_custom_data_bytes(bytes)

    async def setBladeControl(self, onOff: int):
        mctlsys = mctrl_sys_pb2.MctlSys()
        sysKnifeControl = mctrl_sys_pb2.SysKnifeControl()
        sysKnifeControl.knifeStatus = onOff
        mctlsys.todev_knife_ctrl.CopyFrom(sysKnifeControl)

        lubaMsg = luba_msg_pb2.LubaMsg()
        lubaMsg.msgtype = luba_msg_pb2.MSG_CMD_TYPE_EMBED_SYS
        lubaMsg.sender = luba_msg_pb2.DEV_MOBILEAPP
        lubaMsg.rcver = luba_msg_pb2.DEV_MAINCTL
        lubaMsg.msgattr = luba_msg_pb2.MSG_ATTR_REQ
        lubaMsg.seqs = 1
        lubaMsg.version = 1
        lubaMsg.subtype = 1
        lubaMsg.sys.CopyFrom(mctlsys)
        bytes = lubaMsg.SerializeToString()
        await self.post_custom_data_bytes(bytes)

    async def start_job(self, blade_height):
        """Call after calling generate_route_information I think"""
        await self.set_knife_height(blade_height)
        await self.start_work_job()

    async def transformSpeed(self, linear: float, percent: float):

        transfrom3 = RockerControlUtil.getInstance().transfrom3(linear, percent)
        if (transfrom3 is not None and len(transfrom3) > 0):
            linearSpeed = transfrom3[0] * 10
            angularSpeed = (int)(transfrom3[1] * 4.5)

            await self.send_control(linearSpeed, angularSpeed)

    async def transformBothSpeeds(self, linear: float, angular: float, linearPercent: float, angularPercent: float):
        transfrom3 = RockerControlUtil.getInstance().transfrom3(linear, linearPercent)
        transform4 = RockerControlUtil.getInstance().transfrom3(angular, angularPercent)

        if (transfrom3 != None and len(transfrom3) > 0):
            linearSpeed = transfrom3[0] * 10
            angularSpeed = (int)(transform4[1] * 4.5)
            print(linearSpeed, angularSpeed)
            await self.send_control(linearSpeed, angularSpeed)

    # asnyc def transfromDoubleRockerSpeed(float f, float f2, boolean z):
    #         transfrom3 = RockerControlUtil.getInstance().transfrom3(f, f2)
    #         if (transfrom3 != null && transfrom3.size() > 0):
    #             if (z):
    #                 this.linearSpeed = transfrom3.get(0).intValue() * 10
    #             else
    #                 this.angularSpeed = (int) (transfrom3.get(1).intValue() * 4.5d)

    #         if (this.countDownTask == null):
    #             testSendControl()

    async def sendBorderPackage(self, executeBorder: ExecuteBorder):
        await self.post_custom_data(serialize(executeBorder))

    async def post_custom_data_bytes(self, data: bytes):
        if (data == None):
            return
        type_val = self.getTypeValue(1, 19)
        try:
            suc = await self.post(self.mEncrypted, self.mChecksum, self.mRequireAck, type_val, data)
            # int status = suc ? 0 : BlufiCallback.CODE_WRITE_DATA_FAILED
            # onPostCustomDataResult(status, data)
            # print(suc)
        except Exception as err:
            print(err)

    async def post_custom_data(self, data_str: str):
        data = data_str.encode()
        if (data == None):
            return
        type_val = self.getTypeValue(1, 19)
        try:
            suc = await self.post(self.mEncrypted, self.mChecksum, self.mRequireAck, type_val, data)
            # int status = suc ? 0 : BlufiCallback.CODE_WRITE_DATA_FAILED
            # onPostCustomDataResult(status, data)
        except Exception as err:
            print(err)

    def getTypeValue(self, type: int, subtype: int):
        return (subtype << 2) | type

    async def post(self, encrypt: bool, checksum: bool, require_ack: bool, type_of: int, data: bytes) -> bool:
        if data is None:
            return await self.post_non_data(encrypt, checksum, require_ack, type_of)

        return await self.post_contains_data(encrypt, checksum, require_ack, type_of, data)

    async def gatt_write(self, data: bytes) -> None:
        await self.client.write_gatt_char(UUID_WRITE_CHARACTERISTIC, data, True)

    async def post_non_data(self, encrypt: bool, checksum: bool, require_ack: bool, type_of: int) -> bool:
        sequence = self.generateSendSequence()
        postBytes = self.getPostBytes(type_of, encrypt, checksum, require_ack, False, sequence, None)
        posted = await self.gatt_write(postBytes)
        return posted and (not require_ack or self.receiveAck(sequence))

    async def post_contains_data(self, encrypt: bool, checksum: bool, require_ack: bool, type_of: int,
                                 data: bytes) -> bool:
        chunk_size = 517  # self.client.mtu_size - 3

        chunks = list()
        for i in range(0, len(data), chunk_size):
            if (i + chunk_size > len(data)):
                chunks.append(data[i: len(data)])
            else:
                chunks.append(data[i: i + chunk_size])
        for index, chunk in enumerate(chunks):
            frag = index != len(chunks) - 1
            sequence = self.generateSendSequence()
            postBytes = self.getPostBytes(type_of, encrypt, checksum, require_ack, frag, sequence, chunk)
            # print("sequence")
            # print(sequence)
            posted = await self.gatt_write(postBytes)
            if (posted != None):
                return False

            if (not frag):
                return not require_ack or self.receiveAck(sequence)

            if (require_ack and not self.receiveAck(sequence)):
                return False
            else:
                print("sleeping 0.01")
                await sleep(0.01)

    def getPostBytes(self, type: int, encrypt: bool, checksum: bool, require_ack: bool, hasFrag: bool, sequence: int,
                     data: bytes) -> bytes:

        byteOS = BytesIO()
        dataLength = (0 if data == None else len(data))
        frameCtrl = FrameCtrlData.getFrameCTRLValue(
            encrypt, checksum, 0, require_ack, hasFrag)
        byteOS.write(type.to_bytes(1, sys.byteorder))
        byteOS.write(frameCtrl.to_bytes(1, sys.byteorder))
        byteOS.write(sequence.to_bytes(1, sys.byteorder))
        byteOS.write(dataLength.to_bytes(1, sys.byteorder))

        if (data != None):
            byteOS.write(data)

        print(byteOS.getvalue())
        return byteOS.getvalue()

    def parseNotification(self, response: bytearray):
        dataOffset = None
        if (response is None):
            # Log.w(TAG, "parseNotification null data");
            return -1

        # if (this.mPrintDebug):
        #     Log.d(TAG, "parseNotification Notification= " + Arrays.toString(response));
        # }
        if (len(response) >= 4):
            sequence = int(response[2])  # toInt
            if sequence != next(self.mReadSequence):
                print("parseNotification read sequence wrong", sequence, self.mReadSequence)
                self.mReadSequence = itertools.count(start=sequence)
                # this is questionable
                # self.mReadSequence = sequence
                # self.mReadSequence_2.incrementAndGet()

            # LogUtil.m7773e(self.mGatt.getDevice().getName() + "打印丢包率", self.mReadSequence_2 + "/" + self.mReadSequence_1);
            pkt_type = int(response[0])  # toInt
            pkgType = self._getPackageType(pkt_type)
            subType = self._getSubType(pkt_type)
            self.notification.setType(pkt_type)
            self.notification.setPkgType(pkgType)
            self.notification.setSubType(subType)
            frameCtrl = int(response[1])  # toInt
            # print("frame ctrl")
            # print(frameCtrl)
            # print(response)
            # print(f"pktType {pkt_type} pkgType {pkgType} subType {subType}")
            self.notification.setFrameCtrl(frameCtrl)
            frameCtrlData = FrameCtrlData(frameCtrl)
            dataLen = int(response[3])  # toInt specifies length of data

            try:
                dataBytes = response[4: 4 + dataLen]
                if frameCtrlData.isEncrypted():
                    print("is encrypted")
                #     BlufiAES aes = new BlufiAES(self.mAESKey, AES_TRANSFORMATION, generateAESIV(sequence));
                #     dataBytes = aes.decrypt(dataBytes);
                # }
                if (frameCtrlData.isChecksum()):
                    print("checksum")
                #     int respChecksum1 = toInt(response[response.length - 1]);
                #     int respChecksum2 = toInt(response[response.length - 2]);
                #     int crc = BlufiCRC.calcCRC(BlufiCRC.calcCRC(0, new byte[]{(byte) sequence, (byte) dataLen}), dataBytes);
                #     int calcChecksum1 = (crc >> 8) & 255;
                #     int calcChecksum2 = crc & 255;
                #     if (respChecksum1 != calcChecksum1 || respChecksum2 != calcChecksum2) {
                #         Log.w(TAG, "parseNotification: read invalid checksum");
                #         if (self.mPrintDebug) {
                #             Log.d(TAG, "expect   checksum: " + respChecksum1 + ", " + respChecksum2);
                #             Log.d(TAG, "received checksum: " + calcChecksum1 + ", " + calcChecksum2);
                #             return -4;
                #         }
                #         return -4;
                #     }
                # }
                if (frameCtrlData.hasFrag()):
                    dataOffset = 2
                else:
                    dataOffset = 0

                self.notification.addData(dataBytes, dataOffset)
                return 1 if frameCtrlData.hasFrag() else 0
            except Exception as e:
                print(e)
                return -100

        # Log.w(TAG, "parseNotification data length less than 4");
        return -2

    async def parseBlufiNotifyData(self, return_bytes: bool = False):
        pkgType = self.notification.getPkgType()
        subType = self.notification.getSubType()
        dataBytes = self.notification.getDataArray()
        if (pkgType == 0):
            # never seem to get these..
            self._parseCtrlData(subType, dataBytes)
        if (pkgType == 1):
            if return_bytes: return dataBytes
            return await self._parseDataData(subType, dataBytes)

    def _parseCtrlData(self, subType: int, data: bytes):
        pass
        # self._parseAck(data)

    async def _parseDataData(self, subType: int, data: bytes):
        #     if (subType == 0) {
        #         this.mSecurityCallback.onReceiveDevicePublicKey(data);
        #         return;
        #     }
        print(subType)
        match subType:
            #         case 15:
            #             parseWifiState(data);
            #             return;
            #         case 16:
            #             parseVersion(data);
            #             return;
            #         case 17:
            #             parseWifiScanList(data);
            #             return;
            #         case 18:
            #             int errCode = data.length > 0 ? 255 & data[0] : 255;
            #             onError(errCode);
            #             return;
            case 19:
                #             # com/agilexrobotics/utils/EspBleUtil$BlufiCallbackMain.smali
                luba_msg = parse_custom_data(data)  # parse to protobuf message
                # really need some sort of callback
                if luba_msg.HasField('net'):
                    if luba_msg.net.HasField('toapp_wifi_iot_status'):
                        # await sleep(1.5)
                        await self.send_todev_ble_sync(2)
                return luba_msg

    # private void parseCtrlData(int i, byte[] bArr) {
    #     if (i == 0) {
    #         parseAck(bArr);
    #     }
    # }

    # private void parseAck(byte[] bArr) {
    #     this.mAck.add(Integer.valueOf(bArr.length > 0 ? bArr[0] & 255 : 256));
    # }

    def receiveAck(self, expectAck: int) -> bool:
        try:
            ack = next(self.mAck)
            return ack == expectAck
        except Exception as err:
            print(err)
            return False

    def generateSendSequence(self):
        return next(self.mSendSequence) & 255

    def getJsonString(self, cmd: int) -> str:
        jSONObject = {}
        try:
            jSONObject["cmd"] = cmd
            jSONObject[tmp_constant.REQUEST_ID] = int(time.time())
            return json.dumps(jSONObject)
        except Exception:

            return ""

    def get_json_string(self, cmd: int, hash_map: Dict[str, object]) -> str:
        jSONObject = {}
        try:
            jSONObject["cmd"] = cmd
            jSONObject[tmp_constant.REQUEST_ID] = int(time.time())
            jSONObject2 = {}
            for key, value in hash_map.items():
                jSONObject2[key] = value
            jSONObject["params"] = jSONObject2
            return json.dumps(jSONObject)
        except Exception as e:
            print(e)
            return ""

    def current_milli_time(self):
        return round(time.time() * 1000)

    def _getTypeValue(self, type: int, subtype: int):
        return (subtype << 2) | type

    def _getPackageType(self, typeValue: int):
        return typeValue & 3

    def _getSubType(self, typeValue: int):
        return (typeValue & 252) >> 2

    # === sendOrderMsg_Net  ===

    def send_order_msg_net(self, build):
        luba_msg = luba_msg_pb2.LubaMsg(
            msgtype=luba_msg_pb2.MsgCmdType.MSG_CMD_TYPE_ESP,
            sender=luba_msg_pb2.MsgDevice.DEV_MOBILEAPP,
            rcver=luba_msg_pb2.MsgDevice.DEV_COMM_ESP,
            msgattr=luba_msg_pb2.MsgAttr.MSG_ATTR_REQ,
            seqs=1,
            version=1,
            subtype=1,
            net=build)

        return luba_msg.SerializeToString()

    def get_4g_module_info(self):
        build = dev_net_pb2.DevNet(
            todev_get_mnet_cfg_req=dev_net_pb2.DevNet().todev_get_mnet_cfg_req)
        print("Send command -- Get device 4G network module information")
        self.send_order_msg_net(build)


    def get_4g_info(self):
        build = dev_net_pb2.DevNet(
            TodevMnetInfoReq=dev_net_pb2.DevNet().TodevMnetInfoReq)
        print("Send command -- Get device 4G network information")
        self.send_order_msg_net(build)

    def set_zmq_enable(self):
        build = dev_net_pb2.DevNet(
            todev_set_dds2_zmq=dev_net_pb2.DrvDebugDdsZmq(
                is_enable=True,
                rx_topic_name="perception_post_result",
                tx_zmq_url="tcp://0.0.0.0:5555"
            )
        )
        print("Send command -- Set vision ZMQ to enable")
        self.send_order_msg_net(build)

    def set_iot_setting(self, iot_conctrl_type: dev_net_pb2.iot_conctrl_type):
        build = dev_net_pb2.DevNet(TodevSetIotOfflineReq=iot_conctrl_type)
        print("Send command -- Device re-online")
        self.send_order_msg_net(build)

    def set_device_log_upload(self, request_id: str, operation: int, server_ip: int, server_port: int, number: int, type: int):
        build = dev_net_pb2.DrvUploadFileToAppReq(
            biz_id=request_id,
            operation=operation,
            server_ip=server_ip,
            server_port=server_port,
            num=number,
            type=type
        )
        print(
            f"Send log====Feedback====Command======requestID:{request_id} operation:{operation} serverIp:{server_ip} type:{type}")
        self.send_order_msg_net(dev_net_pb2.DevNet(
            todev_ble_sync=1, todev_uploadfile_req=build))

    def set_device_socket_request(self, request_id: str, operation: int, server_ip: int, server_port: int, number: int, type: int) -> None:
        """Set device socket request (bluetooth only)."""
        build = dev_net_pb2.DrvUploadFileToAppReq(
            biz_id=request_id,
            operation=operation,
            server_ip=server_ip,
            server_port=server_port,
            num=number,
            type=type
        )
        print(
            f"Send log====Feedback====Command======requestID:{request_id}  operation:{operation} serverIp:{server_ip}  type:{type}")
        self.send_order_msg_net(dev_net_pb2.DevNet(
            todev_ble_sync=1, todev_uploadfile_req=build))

    def get_device_log_info(self, biz_id: str, type: int, log_url: str) -> None:
        """Get device log info (bluetooth only)."""
        self.send_order_msg_net(
            dev_net_pb2.DevNet(
                todev_ble_sync=1,
                todev_req_log_info=dev_net_pb2.DrvUploadFileReq(
                    biz_id=biz_id,
                    type=type,
                    url=log_url,
                    num=0,
                    user_id="" # TODO supply user id
                )
            )
        )

    def cancel_log_update(self, biz_id: str):
        """Cancel log update (bluetooth only)."""
        self.send_order_msg_net(dev_net_pb2.DevNet(
            todev_log_data_cancel=dev_net_pb2.DrvUploadFileCancel(biz_id=biz_id)))

    def get_device_network_info(self):
        build = dev_net_pb2.DevNet(
            todev_networkinfo_req=dev_net_pb2.GetNetworkInfoReq(req_ids=1))
        print("Send command - get device network information")
        self.send_order_msg_net(build)

    def set_device_4g_enable_status(self, new_4g_status: bool):
        build = dev_net_pb2.DevNet(
            todev_ble_sync=1,
            todev_set_mnet_cfg_req=dev_net_pb2.SetMnetCfgReq(
                cfg=dev_net_pb2.MnetCfg(
                    type=dev_net_pb2.NET_TYPE_WIFI,
                    inet_enable=new_4g_status,
                    mnet_enable=new_4g_status
                )
            )
        )
        self.send_order_msg_net(build)
        print(
            f"Send command - set 4G (on/off status). newWifiStatus={new_4g_status}")

    def set_device_wifi_enable_status(self, new_wifi_status: bool):
        build = dev_net_pb2.DevNet(
            todev_ble_sync=1,
            todev_wifi_configuration=dev_net_pb2.DrvWifiSet(
                config_param=4,
                wifi_enable=new_wifi_status
            )
        )
        self.send_order_msg_net(build)
        print(
            f"szNetwork: Send command - set network (on/off status). newWifiStatus={new_wifi_status}")


    def wifi_connectinfo_update(self, device_name: str, is_binary: bool):
        print(
            f"Send command - get Wifi connection information.wifiConnectinfoUpdate().deviceName={device_name}.isBinary={is_binary}")
        if is_binary:
            build = dev_net_pb2.DevNet(
                todev_ble_sync=1, todev_wifi_msg_upload=dev_net_pb2.DrvWifiUpload(wifi_msg_upload=1))
            print("Send command - get Wifi connection information")
            print("Send command - get Wifi connection information")
            self.send_order_msg_net(build)
            return
        self.wifi_connectinfo_update2()

    def wifi_connectinfo_update2(self):
        hash_map = {"getMsgCmd": 1}
        self.post_custom_data(self.get_json_string(68, hash_map))

    def get_record_wifi_list(self, is_binary: bool):
        print(f"getRecordWifiList().isBinary={is_binary}")
        if is_binary:
            build = dev_net_pb2.DevNet(
                todev_ble_sync=1, todev_wifi_list_upload=dev_net_pb2.DrvWifiList())
            print("Send command - get memorized WiFi list upload command")
            self.send_order_msg_net(build)
            return
        self.get_record_wifi_list2()

    def get_record_wifi_list2(self):
        self.post_custom_data(self.get_json_string(69))


    def close_clear_connect_current_wifi(self, ssid: str, status: int, is_binary: bool):
        if is_binary:
            build = dev_net_pb2.DevNet(
                todev_ble_sync=1,
                todev_wifi_configuration=dev_net_pb2.DrvWifiSet(
                    config_param=status,
                    confssid=ssid
                )
            )
            print(
                f"Send command - set network (disconnect, direct connect, forget, no operation reconnect) operation command (downlink ssid={ssid}, status={status})")
            self.send_order_msg_net(build)
            return
        self.close_clear_connect_current_wifi2(ssid, status)

    def close_clear_connect_current_wifi2(self, ssid: str, get_msg_cmd: int):
        data = {
            "ssid": ssid,
            "getMsgCmd": get_msg_cmd
        }
        self.post_custom_data(
            self.get_json_string(bleOrderCmd.close_clear_connect_current_wifi, data).encode())


    # === sendOrderMsg_Driver ===

    def send_order_msg_driver(self, driver):
        luba_msg = luba_msg_pb2.LubaMsg(
            msgtype=luba_msg_pb2.MsgCmdType.MSG_CMD_TYPE_EMBED_DRIVER,
            sender=luba_msg_pb2.MsgDevice.DEV_MOBILEAPP,
            rcver=luba_msg_pb2.MsgDevice.DEV_MAINCTL,
            msgattr=luba_msg_pb2.MsgAttr.MSG_ATTR_REQ,
            seqs=1,
            version=1,
            subtype=1,
            driver=driver)

        return luba_msg.SerializeToString()

    def set_knife_height(self, height: int):
        print(f"Send knife height height={height}")
        build = mctrl_driver_pb2.MctlDriver(todev_knife_hight_set=mctrl_driver_pb2.DrvKnifeHeight(knife_height=height))
        print(f"Send command--Knife motor height setting height={height}")
        self.send_order_msg_driver(build)

    def set_speed(self, speed: float):
        print(f"{self.get_device_name()} set speed, {speed}")
        build = mctrl_driver_pb2.MctlDriver(bidire_speed_read_set=mctrl_driver_pb2.DrvSrSpeed(speed=speed, rw=1))
        print(f"Send command--Speed setting speed={speed}")
        self.send_order_msg_driver(build)

    def syn_nav_star_point_data(self, sat_system: int):
        build = mctrl_driver_pb2.MctlDriver(rtk_sys_mask_query=mctrl_driver_pb2.rtk_sys_mask_query_t(sat_system=sat_system))
        print(f"Send command--Navigation satellite frequency point synchronization={sat_system}")
        self.send_order_msg_driver(build)

    def set_nav_star_point(self, cmd_req: str):
        build = mctrl_driver_pb2.MctlDriver(rtk_cfg_req=mctrl_driver_pb2.rtk_cfg_req_t(cmd_req=cmd_req, cmd_length=len(cmd_req) - 1))
        print(f"Send command--Navigation satellite frequency point setting={cmd_req}")
        print(f"Navigation satellite setting, Send command--Navigation satellite frequency point setting={cmd_req}")
        self.send_order_msg_driver(build)

    def get_speed(self):
        build = mctrl_driver_pb2.MctlDriver(bidire_speed_read_set=mctrl_driver_pb2.DrvSrSpeed(rw=0))
        print("Send command--Get speed value")
        self.send_order_msg_driver(build)

    def operate_on_device(self, main_ctrl: int, cut_knife_ctrl: int, cut_knife_height: int, max_run_speed: float):
        build = mctrl_driver_pb2.MctlDriver(mow_ctrl_by_hand=mctrl_driver_pb2.DrvMowCtrlByHand(main_ctrl=main_ctrl, cut_knife_ctrl=cut_knife_ctrl, cut_knife_height=cut_knife_height, max_run_speed=max_run_speed))
        print(f"Send command--Manual mowing command, main_ctrl:{main_ctrl}, cut_knife_ctrl:{cut_knife_ctrl}, cut_knife_height:{cut_knife_height}, max_run_speed:{max_run_speed}")
        self.send_order_msg_driver(build)

    def send_control(self, linear_speed: int, angular_speed: int):
        print(f"Control command print, linearSpeed={linear_speed} // angularSpeed={angular_speed}")
        self.send_order_msg_driver(mctrl_driver_pb2.MctlDriver(todev_devmotion_ctrl=mctrl_driver_pb2.DrvMotionCtrl(set_linear_speed=linear_speed, set_angular_speed=angular_speed)))
    # === sendOrderMsg_Sys ===
    
    def send_order_msg_sys(self, sys):
        luba_msg = luba_msg_pb2.LubaMsg(
            msgtype=luba_msg_pb2.MsgCmdType.MSG_CMD_TYPE_EMBED_SYS,
            sender=luba_msg_pb2.MsgDevice.DEV_MOBILEAPP,
            rcver=luba_msg_pb2.MsgDevice.DEV_MAINCTL,
            sys=sys
        )

        return luba_msg.SerializeToString()

    def reset_system(self):
        build = mctrl_sys_pb2.MctlSys(todev_reset_system=1)
        print("Send command - send factory reset")
        self.send_order_msg_sys(build)

    def get_device_product_model(self):
        self.send_order_msg_sys(mctrl_sys_pb2.MctlSys(device_product_type_info=mctrl_sys_pb2.device_product_type_info_t()), 12, True)

    def read_and_set_sidelight(self, is_sidelight: bool, operate: int):
        if is_sidelight:
            build = mctrl_sys_pb2.TimeCtrlLight(operate=operate, enable=0, action=0, start_hour=0, start_min=0, end_hour=0, end_min=0)
        else:
            build = mctrl_sys_pb2.TimeCtrlLight(operate=operate, enable=1, action=0, start_hour=0, start_min=0, end_hour=0, end_min=0)
        print(f"Send read and write sidelight command is_sidelight:{is_sidelight}, operate:{operate}")
        build2 = mctrl_sys_pb2.MctlSys(todev_time_ctrl_light=build)
        print(f"Send command - send read and write sidelight command is_sidelight:{is_sidelight}, operate:{operate}, timeCtrlLight:{build}")
        self.send_order_msg_sys(build2)

    def test_tool_order_to_sys(self, sub_cmd: int, param_id: int, param_value: List[int]):
        build = mctrl_sys_pb2.mCtrlSimulationCmdData(sub_cmd=sub_cmd, param_id=param_id, param_value=param_value)
        print(f"Send tool test command: subCmd={sub_cmd}, param_id:{param_id}, param_value={param_value}")
        build2 = mctrl_sys_pb2.MctlSys(simulation_cmd=build)
        print(f"Send tool test command: subCmd={sub_cmd}, param_id:{param_id}, param_value={param_value}")
        self.send_order_msg_sys(build2)

    def read_and_set_rt_k_paring_code(self, op: int, cgf: str):
        print(f"Send read and write base station configuration quality op:{op}, cgf:{cgf}")
        self.send_order_msg_sys(mctrl_sys_pb2.MctlSys(todev_lora_cfg_req=mctrl_sys_pb2.LoraCfgReq(op=op, cfg=cgf)))

    def allpowerfull_rw_adapter_x3(self, id: int, context: int, rw: int) -> None:
        build = mctrl_nav_pb2.MctlNav(
            nav_sys_param_cmd=mctrl_nav_pb2.nav_sys_param_msg(
                id=id, context=context, rw=rw
            )
        )
        print(f"Send command--9 general read and write command id={id}, context={context}, rw={rw}")
        self.send_order_msg_nav(build)
        
    def allpowerfull_rw(self, id: int, context: int, rw: int):
        if (id == 6 or id == 3 or id == 7) and DeviceType.is_luba_pro(self.get_device_name()):
            self.allpowerfull_rw_adapter_x3(id, context, rw)
            return
        build = mctrl_sys_pb2.MctlSys(bidire_comm_cmd=mctrl_sys_pb2.SysCommCmd(id=id, context=context, rw=rw))
        print(f"Send command - 9 general read and write command id={id}, context={context}, rw={rw}")
        if id == 5:
            # This logic doesnt make snese, but its what they had so..
            self.send_order_msg_sys(build)
            return
        self.send_order_msg_sys(build)        
        
    def factory_test_order(self, test_id: int, test_duration: int, expect: str):
        new_builder = mctrl_sys_pb2.mow_to_app_qctools_info_t.Builder()
        print(f"Factory tool print, expect={expect}")
        if not expect:
            build = new_builder.set_type_value(test_id).set_time_of_duration(test_duration).build()
        else:
            try:
                json_array = json.loads(expect)
                z2 = True
                for i in range(len(json_array)):
                    new_builder2 = mctrl_sys_pb2.QCAppTestExcept.Builder()
                    json_object = json_array[i]
                    if "except_type" in json_object:
                        string = json_object["except_type"]
                        if "conditions" in json_object:
                            json_array2 = json_object["conditions"]
                            for i2 in range(len(json_array2)):
                                json_object2 = json_array2[i2]
                                new_builder3 = mctrl_sys_pb2.QCAppTestConditions.Builder()
                                if "cond_type" in json_object2:
                                    new_builder3.set_cond_type(json_object2["cond_type"])
                                else:
                                    z2 = False
                                if "value" in json_object2:
                                    obj = json_object2["value"]
                                    if string == "int":
                                        new_builder3.set_int_val(int(obj))
                                    elif string == "float":
                                        new_builder3.set_float_val(float(obj))
                                    elif string == "double":
                                        new_builder3.set_double_val(float(obj))
                                    elif string == "string":
                                        new_builder3.set_string_val(str(obj))
                                    else:
                                        z2 = False
                                    new_builder2.add_conditions(new_builder3)
                                else:
                                    z2 = False
                        new_builder2.set_except_type(string)
                        new_builder.add_except(new_builder2)
                        new_builder2.clear()
                z = z2
            except json.JSONDecodeError:
                z = False
            if z:
                build = new_builder.set_type_value(test_id).set_time_of_duration(test_duration).build()
            else:
                build = new_builder.set_type_value(test_id).set_time_of_duration(test_duration).build()
        print(f"Factory tool print, mow_to_app_qctools_info_t={build.except_count}, mow_to_app_qctools_info_t22={build.except_list}")
        build2 = mctrl_sys_pb2.MctlSys(mow_to_app_qctools_info=build)
        print(f"Send command - factory tool test command testId={test_id}, testDuration={test_duration}", "Factory tool print222", True)
        self.send_order_msg_sys(build2)

    def send_sys_set_date_time(self):
        calendar = datetime.now()
        i = calendar.year
        i2 = calendar.month
        i3 = calendar.day
        i4 = calendar.isoweekday()
        i5 = calendar.hour
        i6 = calendar.minute
        i7 = calendar.second
        i8 = calendar.utcoffset().total_seconds() // 60 if calendar.utcoffset() else 0
        i9 = 1 if calendar.dst() else 0
        print(f"Print time zone, time zone={i8}, daylight saving time={i9} week={i4}")
        build = mctrl_sys_pb2.MctlSys(todev_data_time=mctrl_sys_pb2.SysSetDateTime(year=i, month=i2, date=i3, week=i4, hours=i5, minutes=i6, seconds=i7, time_zone=i8, daylight=i9))
        print(f"Send command - synchronize time zone={i8}, daylight saving time={i9} week={i4}, day:{i3}, month:{i2}, hours:{i5}, minutes:{i6}, seconds:{i7}, year={i}", "Time synchronization", True)
        self.send_order_msg_sys(build)

    def get_device_version_info(self):
        self.send_order_msg_sys(mctrl_sys_pb2.MctlSys(todev_get_dev_fw_info=1))
        
    # === sendOrderMsg_Nav ===
    
    def send_order_msg_nav(self, build):
        luba_msg = luba_msg_pb2.LubaMsg(
            msgtype=luba_msg_pb2.MsgCmdType.MSG_CMD_TYPE_NAV,
            sender=luba_msg_pb2.MsgDevice.DEV_MOBILEAPP,
            rcver=luba_msg_pb2.MsgDevice.DEV_MAINCTL,
            msgattr=luba_msg_pb2.MsgAttr.MSG_ATTR_REQ,
            seqs=1,
            version=1,
            subtype=1,
            net=build)

        return luba_msg.SerializeToString()

      
    # === sendOrderMsg_Media ===
    
    def send_order_msg_media(self, mul):
        luba_msg = luba_msg_pb2.LubaMsg(
            msgtype=luba_msg_pb2.MsgCmdType.MSG_CMD_TYPE_MUL,
            sender=luba_msg_pb2.MsgDevice.DEV_MOBILEAPP,
            rcver=luba_msg_pb2.MsgDevice.SOC_MODULE_MULTIMEDIA,
            msgattr=luba_msg_pb2.MsgAttr.MSG_ATTR_REQ,
            seqs=1,
            version=1,
            subtype=1,
            mul=mul)

        return luba_msg.SerializeToString()

    def set_car_volume(self, volume: int):
        self.send_order_msg_media(luba_mul_pb2.SocMul(set_audio=luba_mul_pb2.MulSetAudio(au_switch=volume)))

    def set_car_voice_language(self, language_type: int):
        self.send_order_msg_media(luba_mul_pb2.SocMul(set_audio=luba_mul_pb2.MulSetAudio(au_language_value=language_type)))

    def set_car_wiper(self, round: int):
        self.send_order_msg_media(luba_mul_pb2.SocMul(set_wiper=luba_mul_pb2.MulSetWiper(round=round)))

<<<<<<< HEAD
    # === sendOrderMsg_Ota ===
    
    def send_order_msg_ota(self, ota):
        luba_msg = luba_msg_pb2.LubaMsg(
            msgtype=luba_msg_pb2.MsgCmdType.MSG_CMD_TYPE_EMBED_OTA,
            sender=luba_msg_pb2.MsgDevice.DEV_MOBILEAPP,
            rcver=luba_msg_pb2.MsgDevice.DEV_MAINCTL,
=======
    # === sendOrderMsg_Video ===
    
    async def send_order_msg_video(self, mul):
        luba_msg = luba_msg_pb2.LubaMsg(
            msgtype=luba_msg_pb2.MsgCmdType.MSG_CMD_TYPE_MUL,
            sender=luba_msg_pb2.MsgDevice.DEV_MOBILEAPP,
            rcver=luba_msg_pb2.MsgDevice.SOC_MODULE_MULTIMEDIA,
>>>>>>> 4c035575
            msgattr=luba_msg_pb2.MsgAttr.MSG_ATTR_REQ,
            seqs=1,
            version=1,
            subtype=1,
<<<<<<< HEAD
            ota=ota)
        
        return luba_msg.SerializeToString()
    

    def get_device_ota_info(self, log_type: int):
        todev_get_info_req = mctrl_ota_pb2.MctlOta(
            todev_get_info_req=mctrl_ota_pb2.getInfoReq(
                type=mctrl_ota_pb2.IT_OTA
            )
        )

        print("===Send command to get upgrade details===logType:" + str(log_type))
        return self.send_order_msg_ota(todev_get_info_req)

    def get_device_info_new(self):
        """New device call for OTA upgrade information."""
        todev_get_info_req = mctrl_ota_pb2.MctlOta(
            todev_get_info_req=mctrl_ota_pb2.getInfoReq(
                type=mctrl_ota_pb2.IT_BASE
            )
        )
        print("Send to get OTA upgrade information", "Get device information")
        return self.send_order_msg_ota(todev_get_info_req)
=======
            mul=mul)

        return luba_msg.SerializeToString()

    def device_agora_join_channel_with_position(self, enter_state: int):
        position = luba_mul_pb2.MUL_CAMERA_POSITION.ALL if DeviceType.is_yu_ka(self.get_device_name()) else luba_mul_pb2.MUL_CAMERA_POSITION.LEFT
        mctl_sys = luba_mul_pb2.SocMul(set_video=luba_mul_pb2.MulSetVideo(position=position, vi_switch=enter_state))
        self.send_order_msg_video(mctl_sys)
>>>>>>> 4c035575
<|MERGE_RESOLUTION|>--- conflicted
+++ resolved
@@ -1387,15 +1387,7 @@
     def set_car_wiper(self, round: int):
         self.send_order_msg_media(luba_mul_pb2.SocMul(set_wiper=luba_mul_pb2.MulSetWiper(round=round)))
 
-<<<<<<< HEAD
-    # === sendOrderMsg_Ota ===
-    
-    def send_order_msg_ota(self, ota):
-        luba_msg = luba_msg_pb2.LubaMsg(
-            msgtype=luba_msg_pb2.MsgCmdType.MSG_CMD_TYPE_EMBED_OTA,
-            sender=luba_msg_pb2.MsgDevice.DEV_MOBILEAPP,
-            rcver=luba_msg_pb2.MsgDevice.DEV_MAINCTL,
-=======
+
     # === sendOrderMsg_Video ===
     
     async def send_order_msg_video(self, mul):
@@ -1403,14 +1395,30 @@
             msgtype=luba_msg_pb2.MsgCmdType.MSG_CMD_TYPE_MUL,
             sender=luba_msg_pb2.MsgDevice.DEV_MOBILEAPP,
             rcver=luba_msg_pb2.MsgDevice.SOC_MODULE_MULTIMEDIA,
->>>>>>> 4c035575
-            msgattr=luba_msg_pb2.MsgAttr.MSG_ATTR_REQ,
-            seqs=1,
-            version=1,
-            subtype=1,
-<<<<<<< HEAD
-            ota=ota)
-        
+            mul=mul)
+
+        return luba_msg.SerializeToString()
+
+    def device_agora_join_channel_with_position(self, enter_state: int):
+        position = luba_mul_pb2.MUL_CAMERA_POSITION.ALL if DeviceType.is_yu_ka(self.get_device_name()) else luba_mul_pb2.MUL_CAMERA_POSITION.LEFT
+        mctl_sys = luba_mul_pb2.SocMul(set_video=luba_mul_pb2.MulSetVideo(position=position, vi_switch=enter_state))
+        self.send_order_msg_video(mctl_sys)
+
+    
+    # === sendOrderMsg_Ota ===
+    
+
+    def send_order_msg_ota(self, ota):
+        luba_msg = luba_msg_pb2.LubaMsg(
+        msgtype=luba_msg_pb2.MsgCmdType.MSG_CMD_TYPE_EMBED_OTA,
+        sender=luba_msg_pb2.MsgDevice.DEV_MOBILEAPP,
+        rcver=luba_msg_pb2.MsgDevice.DEV_MAINCTL,
+        msgattr=luba_msg_pb2.MsgAttr.MSG_ATTR_REQ,
+        seqs=1,
+        version=1,
+        subtype=1,
+        ota=ota)
+
         return luba_msg.SerializeToString()
     
 
@@ -1432,14 +1440,4 @@
             )
         )
         print("Send to get OTA upgrade information", "Get device information")
-        return self.send_order_msg_ota(todev_get_info_req)
-=======
-            mul=mul)
-
-        return luba_msg.SerializeToString()
-
-    def device_agora_join_channel_with_position(self, enter_state: int):
-        position = luba_mul_pb2.MUL_CAMERA_POSITION.ALL if DeviceType.is_yu_ka(self.get_device_name()) else luba_mul_pb2.MUL_CAMERA_POSITION.LEFT
-        mctl_sys = luba_mul_pb2.SocMul(set_video=luba_mul_pb2.MulSetVideo(position=position, vi_switch=enter_state))
-        self.send_order_msg_video(mctl_sys)
->>>>>>> 4c035575
+        return self.send_order_msg_ota(todev_get_info_req)