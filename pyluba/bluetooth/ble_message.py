from asyncio import sleep
from io import BytesIO
import itertools
import json
import queue
import sys
import time
from typing import Dict

from bleak import BleakClient
from jsonic.serializable import serialize
from pyluba.bluetooth.data.convert import parse_custom_data

from pyluba.bluetooth.data.framectrldata import FrameCtrlData
from pyluba.proto import mctrl_driver_pb2, luba_msg_pb2, dev_net_pb2, mctrl_nav_pb2, mctrl_sys_pb2, mctrl_ota_pb2
from pyluba.utility.constant.device_constant import bleOrderCmd
from pyluba.aliyun.tmp_constant import tmp_constant

from pyluba.data.model.execute_boarder import ExecuteBorder
from pyluba.bluetooth.data.notifydata import BlufiNotifyData
from pyluba.utility.rocker_util import RockerControlUtil
from pyluba.bluetooth.const import UUID_WRITE_CHARACTERISTIC
from pyluba.data.model import Plan


class BleMessage:
    """Class for sending and recieving messages from Luba"""
    AES_TRANSFORMATION = "AES/CFB/NoPadding"
    DEFAULT_PACKAGE_LENGTH = 20
    DH_G = "2"
    DH_P = "cf5cf5c38419a724957ff5dd323b9c45c3cdd261eb740f69aa94b8bb1a5c96409153bd76b24222d03274e4725a5406092e9e82e9135c643cae98132b0d95f7d65347c68afc1e677da90e51bbab5f5cf429c291b4ba39c6b2dc5e8c7231e46aa7728e87664532cdf547be20c9a3fa8342be6e34371a27c06f7dc0edddd2f86373"
    MIN_PACKAGE_LENGTH = 20
    NEG_SECURITY_SET_ALL_DATA = 1
    NEG_SECURITY_SET_TOTAL_LENGTH = 0
    PACKAGE_HEADER_LENGTH = 4
    mPrintDebug = False
    mWriteTimeout = -1
    mPackageLengthLimit = -1
    mBlufiMTU = -1
    mEncrypted = False
    mChecksum = False
    mRequireAck = False
    mConnectState = 0
    mSendSequence: iter
    mReadSequence: iter
    mAck: queue
    notification: BlufiNotifyData

    def __init__(self, client: BleakClient):
        self.client = client
        self.mSendSequence = itertools.count()
        self.mReadSequence = itertools.count()
        self.mAck = queue.Queue()
        self.notification = BlufiNotifyData()

    async def all_powerful_RW(self, id: int, context: int, rw: int):
        mctrl_sys = mctrl_sys_pb2.MctlSys(
            bidire_comm_cmd=mctrl_sys_pb2.SysCommCmd(
                rw=rw,
                id=id,
                context=context,
            )
        )

        lubaMsg = luba_msg_pb2.LubaMsg()
        lubaMsg.msgtype = luba_msg_pb2.MSG_CMD_TYPE_EMBED_SYS
        lubaMsg.sender = luba_msg_pb2.DEV_MOBILEAPP
        lubaMsg.rcver = luba_msg_pb2.DEV_MAINCTL
        lubaMsg.msgattr = luba_msg_pb2.MSG_ATTR_REQ
        lubaMsg.seqs = 1
        lubaMsg.version = 1
        lubaMsg.subtype = 1
        lubaMsg.sys.CopyFrom(mctrl_sys)
        byte_arr = lubaMsg.SerializeToString()
        await self.post_custom_data_bytes(byte_arr)

    async def send_order_msg_ota(self, type: int):
        mctrl_ota = mctrl_ota_pb2.MctlOta(
            todev_get_info_req=mctrl_ota_pb2.getInfoReq(
                type=type
            )
        )

        lubaMsg = luba_msg_pb2.LubaMsg()
        lubaMsg.msgtype = luba_msg_pb2.MSG_CMD_TYPE_EMBED_OTA
        lubaMsg.sender = luba_msg_pb2.DEV_MOBILEAPP
        lubaMsg.rcver = luba_msg_pb2.DEV_MAINCTL
        lubaMsg.msgattr = luba_msg_pb2.MSG_ATTR_REQ
        lubaMsg.seqs = 1
        lubaMsg.version = 1
        lubaMsg.subtype = 1
        lubaMsg.ota.CopyFrom(mctrl_ota)
        byte_arr = lubaMsg.SerializeToString()
        await self.post_custom_data_bytes(byte_arr)

    async def get_report_cfg(self, timeout: int, period: int, no_change_period: int):

        mctlsys = mctrl_sys_pb2.MctlSys(
            todev_report_cfg=mctrl_sys_pb2.report_info_cfg(
                timeout=timeout,
                period=period,
                no_change_period=no_change_period,
                count=1
            )
        )

        mctlsys.todev_report_cfg.sub.append(
            mctrl_sys_pb2.rpt_info_type.RIT_CONNECT
        )
        mctlsys.todev_report_cfg.sub.append(
            mctrl_sys_pb2.rpt_info_type.RIT_RTK
        )
        mctlsys.todev_report_cfg.sub.append(
            mctrl_sys_pb2.rpt_info_type.RIT_DEV_LOCAL
        )
        mctlsys.todev_report_cfg.sub.append(
            mctrl_sys_pb2.rpt_info_type.RIT_WORK
        )
        mctlsys.todev_report_cfg.sub.append(
            mctrl_sys_pb2.rpt_info_type.RIT_DEV_STA
        )
        mctlsys.todev_report_cfg.sub.append(
            mctrl_sys_pb2.rpt_info_type.RIT_VISION_POINT
        )
        mctlsys.todev_report_cfg.sub.append(
            mctrl_sys_pb2.rpt_info_type.RIT_VIO
        )
        mctlsys.todev_report_cfg.sub.append(
            mctrl_sys_pb2.rpt_info_type.RIT_VISION_STATISTIC
        )

        lubaMsg = luba_msg_pb2.LubaMsg()
        lubaMsg.msgtype = luba_msg_pb2.MSG_CMD_TYPE_EMBED_SYS
        lubaMsg.sender = luba_msg_pb2.DEV_MOBILEAPP
        lubaMsg.rcver = luba_msg_pb2.DEV_MAINCTL
        lubaMsg.msgattr = luba_msg_pb2.MSG_ATTR_REQ
        lubaMsg.seqs = 1
        lubaMsg.version = 1
        lubaMsg.subtype = 1
        lubaMsg.sys.CopyFrom(mctlsys)
        byte_arr = lubaMsg.SerializeToString()
        await self.post_custom_data_bytes(byte_arr)

    async def get_device_base_info(self):
        commEsp = dev_net_pb2.DevNet(
            todev_devinfo_req=dev_net_pb2.DrvDevInfoReq()
        )

        commEsp.todev_devinfo_req.req_ids.add(
            id=1,
            type=6
        )

        lubaMsg = luba_msg_pb2.LubaMsg()
        lubaMsg.msgtype = luba_msg_pb2.MSG_CMD_TYPE_ESP
        lubaMsg.sender = luba_msg_pb2.DEV_MOBILEAPP
        lubaMsg.msgattr = luba_msg_pb2.MSG_ATTR_REQ
        lubaMsg.seqs = 1
        lubaMsg.version = 1
        lubaMsg.subtype = 1
        lubaMsg.net.CopyFrom(commEsp)
        byte_arr = lubaMsg.SerializeToString()
        await self.post_custom_data_bytes(byte_arr)

    async def get_device_version_main(self):
        commEsp = dev_net_pb2.DevNet(
            todev_devinfo_req=dev_net_pb2.DrvDevInfoReq()
        )

        for i in range(1, 8):
            if (i == 1):
                commEsp.todev_devinfo_req.req_ids.add(
                    id=i,
                    type=6
                )
            commEsp.todev_devinfo_req.req_ids.add(
                id=i,
                type=3
            )

        lubaMsg = luba_msg_pb2.LubaMsg()
        lubaMsg.msgtype = luba_msg_pb2.MSG_CMD_TYPE_ESP
        lubaMsg.sender = luba_msg_pb2.DEV_MOBILEAPP
        lubaMsg.msgattr = luba_msg_pb2.MSG_ATTR_REQ
        lubaMsg.seqs = 1
        lubaMsg.version = 1
        lubaMsg.subtype = 1
        lubaMsg.net.CopyFrom(commEsp)
        byte_arr = lubaMsg.SerializeToString()
        await self.post_custom_data_bytes(byte_arr)

    async def send_todev_ble_sync(self, sync_type: int):
        commEsp = dev_net_pb2.DevNet(
            todev_ble_sync=sync_type
        )

        lubaMsg = luba_msg_pb2.LubaMsg()
        lubaMsg.msgtype = luba_msg_pb2.MSG_CMD_TYPE_ESP
        lubaMsg.sender = luba_msg_pb2.DEV_MOBILEAPP
        lubaMsg.msgattr = luba_msg_pb2.MSG_ATTR_REQ
        lubaMsg.seqs = 1
        lubaMsg.version = 1
        lubaMsg.subtype = 1
        lubaMsg.net.CopyFrom(commEsp)
        byte_arr = lubaMsg.SerializeToString()
        await self.post_custom_data_bytes(byte_arr)

    async def set_data_synchronization(self, type: int):
        mctrl_nav = mctrl_nav_pb2.MctlNav(
            todev_get_commondata=mctrl_nav_pb2.NavGetCommData(
                pver=1,
                action=12,
                type=type
            )
        )

        lubaMsg = luba_msg_pb2.LubaMsg()
        lubaMsg.msgtype = luba_msg_pb2.MSG_CMD_TYPE_NAV
        lubaMsg.sender = luba_msg_pb2.DEV_MAINCTL
        lubaMsg.rcver = luba_msg_pb2.MSG_ATTR_REQ
        lubaMsg.seqs = 1
        lubaMsg.version = 1
        lubaMsg.subtype = 1
        lubaMsg.nav.CopyFrom(mctrl_nav)
        byte_arr = lubaMsg.SerializeToString()
        await self.post_custom_data_bytes(byte_arr)

    async def get_hash(self):
        luba_msg = luba_msg_pb2.LubaMsg(
            msgtype=luba_msg_pb2.MsgCmdType.MSG_CMD_TYPE_NAV,
            sender=luba_msg_pb2.MsgDevice.DEV_MOBILEAPP,
            rcver=luba_msg_pb2.MsgDevice.DEV_MAINCTL,
            msgattr=luba_msg_pb2.MsgAttr.MSG_ATTR_NONE,
            seqs=1,
            version=1,
            subtype=1,
            nav=mctrl_nav_pb2.MctlNav(
                todev_gethash=mctrl_nav_pb2.NavGetHashList(
                    pver=1,
                )
            )
        )

        byte_arr = luba_msg.SerializeToString()
        await self.post_custom_data_bytes(byte_arr)

    async def get_all_boundary_hash_list(self, i: int):
        """.getAllBoundaryHashList(3); 0"""
        luba_msg = luba_msg_pb2.LubaMsg(
            msgtype=luba_msg_pb2.MsgCmdType.MSG_CMD_TYPE_NAV,
            sender=luba_msg_pb2.MsgDevice.DEV_MOBILEAPP,
            rcver=luba_msg_pb2.MsgDevice.DEV_MAINCTL,
            msgattr=luba_msg_pb2.MsgAttr.MSG_ATTR_NONE,
            seqs=1,
            version=1,
            subtype=1,
            nav=mctrl_nav_pb2.MctlNav(
                todev_gethash=mctrl_nav_pb2.NavGetHashList(
                    pver=1,
                    subCmd=i
                )
            )
        )

        byte_arr = luba_msg.SerializeToString()
        await self.post_custom_data_bytes(byte_arr)

    async def get_line_info(self, i: int):
        luba_msg = luba_msg_pb2.LubaMsg(
            msgtype=luba_msg_pb2.MsgCmdType.MSG_CMD_TYPE_NAV,
            sender=luba_msg_pb2.MsgDevice.DEV_MOBILEAPP,
            rcver=luba_msg_pb2.MsgDevice.DEV_MAINCTL,
            msgattr=luba_msg_pb2.MsgAttr.MSG_ATTR_REQ,
            seqs=1,
            version=1,
            subtype=1,
            nav=mctrl_nav_pb2.MctlNav(
                todev_zigzag_ack=mctrl_nav_pb2.NavUploadZigZagResultAck(
                    pver=1,
                    currentHash=i,
                    subCmd=0
                )
            ),
        )
        byte_arr = luba_msg.SerializeToString()
        await self.post_custom_data_bytes(byte_arr)

    async def get_hash_response(self, totalFrame: int, currentFrame: int):
        luba_msg = luba_msg_pb2.LubaMsg(
            msgtype=luba_msg_pb2.MsgCmdType.MSG_CMD_TYPE_NAV,
            sender=luba_msg_pb2.MsgDevice.DEV_MOBILEAPP,
            rcver=luba_msg_pb2.MsgDevice.DEV_MAINCTL,
            msgattr=luba_msg_pb2.MsgAttr.MSG_ATTR_REQ,
            seqs=1,
            version=1,
            subtype=1,
            nav=mctrl_nav_pb2.MctlNav(
                todev_gethash=mctrl_nav_pb2.NavGetHashList(
                    pver=1,
                    subCmd=2,
                    action=8,
                    type=3,
                    currentFrame=currentFrame,
                    totalFrame=totalFrame
                )
            )
        )
        byte_arr = luba_msg.SerializeToString()
        await self.post_custom_data_bytes(byte_arr)

    async def get_area_tobe_transferred(self):
        commondata = mctrl_nav_pb2.NavGetCommData(
            pver=1,
            subCmd=1,
            action=8,
            type=3
        )

        luba_msg = luba_msg_pb2.LubaMsg(
            msgtype=luba_msg_pb2.MsgCmdType.MSG_CMD_TYPE_NAV,
            sender=luba_msg_pb2.MsgDevice.DEV_MOBILEAPP,
            rcver=luba_msg_pb2.MsgDevice.DEV_MAINCTL,
            msgattr=luba_msg_pb2.MsgAttr.MSG_ATTR_REQ,
            seqs=1,
            version=1,
            subtype=1,
            nav=mctrl_nav_pb2.MctlNav(
                todev_get_commondata=commondata
            )
        )
        byte_arr = luba_msg.SerializeToString()
        await self.post_custom_data_bytes(byte_arr)

    async def synchronize_hash_data(self, hash_int: int):
        commondata = mctrl_nav_pb2.NavGetCommData(
            pver=1,
            subCmd=1,
            action=8,
            Hash=hash_int
        )

        luba_msg = luba_msg_pb2.LubaMsg(
            msgtype=luba_msg_pb2.MsgCmdType.MSG_CMD_TYPE_NAV,
            sender=luba_msg_pb2.MsgDevice.DEV_MOBILEAPP,
            rcver=luba_msg_pb2.MsgDevice.DEV_MAINCTL,
            msgattr=luba_msg_pb2.MsgAttr.MSG_ATTR_REQ,
            seqs=1,
            version=1,
            subtype=1,
            nav=mctrl_nav_pb2.MctlNav(
                todev_get_commondata=commondata
            )
        )
        byte_arr = luba_msg.SerializeToString()
        await self.post_custom_data_bytes(byte_arr)

    async def get_task(self):
        hash_map = {"pver": 1, "subCmd": 2, "result": 0}
        await self.post_custom_data(self.get_json_string(bleOrderCmd.task, hash_map))

    async def send_ble_alive(self):
        hash_map = {"ctrl": 1}
        await self.post_custom_data(self.get_json_string(bleOrderCmd.bleAlive, hash_map))

    async def set_speed(self, speed: float):
        luba_msg = luba_msg_pb2.LubaMsg(
            msgtype=luba_msg_pb2.MsgCmdType.MSG_CMD_TYPE_EMBED_DRIVER,
            sender=luba_msg_pb2.MsgDevice.DEV_MOBILEAPP,
            rcver=luba_msg_pb2.MsgDevice.DEV_MAINCTL,
            msgattr=luba_msg_pb2.MsgAttr.MSG_ATTR_REQ,
            seqs=1,
            version=1,
            subtype=1,
            driver=mctrl_driver_pb2.MctrlDriver(
                bidire_speed_read_set=mctrl_driver_pb2.DrvSrSpeed(
                    speed=float(speed),
                    rw=1
                )
            )
        )

        byte_arr = luba_msg.SerializeToString()
        await self.post_custom_data_bytes(byte_arr)

    async def start_work_job(self):
        luba_msg = luba_msg_pb2.LubaMsg(
            msgtype=luba_msg_pb2.MsgCmdType.MSG_CMD_TYPE_NAV,
            sender=luba_msg_pb2.MsgDevice.DEV_MOBILEAPP,
            rcver=luba_msg_pb2.MsgDevice.DEV_MAINCTL,
            msgattr=luba_msg_pb2.MsgAttr.MSG_ATTR_REQ,
            seqs=1,
            version=1,
            subtype=1,
            nav=mctrl_nav_pb2.MctlNav(
                todev_taskctrl=mctrl_nav_pb2.NavTaskCtrl(
                    type=1,
                    action=1,
                    result=0
                )
            )
        )

        byte_arr = luba_msg.SerializeToString()
        await self.post_custom_data_bytes(byte_arr)

    async def read_plan(self, i: int):
        luba_msg = luba_msg_pb2.LubaMsg(
            msgtype=luba_msg_pb2.MsgCmdType.MSG_CMD_TYPE_NAV,
            sender=luba_msg_pb2.MsgDevice.DEV_MOBILEAPP,
            rcver=luba_msg_pb2.MsgDevice.DEV_MAINCTL,
            msgattr=luba_msg_pb2.MsgAttr.MSG_ATTR_REQ,
            seqs=1,
            version=1,
            subtype=1,
            nav=mctrl_nav_pb2.MctlNav(
                todev_planjob_set=mctrl_nav_pb2.NavPlanJobSet(
                    subCmd=i,
                )
            )
        )
        byte_arr = luba_msg.SerializeToString()
        await self.post_custom_data_bytes(byte_arr)

    # (2, 0);
    async def read_plan(self, i: int, i2: int):
        luba_msg = luba_msg_pb2.LubaMsg(
            msgtype=luba_msg_pb2.MsgCmdType.MSG_CMD_TYPE_NAV,
            sender=luba_msg_pb2.MsgDevice.DEV_MOBILEAPP,
            rcver=luba_msg_pb2.MsgDevice.DEV_MAINCTL,
            msgattr=luba_msg_pb2.MsgAttr.MSG_ATTR_REQ,
            seqs=1,
            version=1,
            subtype=1,
            nav=mctrl_nav_pb2.MctlNav(
                todev_planjob_set=mctrl_nav_pb2.NavPlanJobSet(
                    subCmd=i,
                    planIndex=i2
                )
            )
        )
        byte_arr = luba_msg.SerializeToString()
        await self.post_custom_data_bytes(byte_arr)

    async def read_plan_unable_time(self, i):
        build = mctrl_nav_pb2.NavUnableTimeSet()
        build.subCmd = i

        luba_msg = luba_msg_pb2.LubaMsg()
        luba_msg.msgtype = luba_msg_pb2.MsgCmdType.MSG_CMD_TYPE_NAV
        luba_msg.sender = luba_msg_pb2.MsgDevice.DEV_MOBILEAPP
        luba_msg.rcver = luba_msg_pb2.MsgDevice.DEV_MAINCTL
        luba_msg.msgattr = luba_msg_pb2.MsgAttr.MSG_ATTR_REQ
        luba_msg.seqs = 1
        luba_msg.version = 1
        luba_msg.subtype = 1
        luba_msg.nav.todev_unable_time_set.CopyFrom(build)

        byte_arr = luba_msg.SerializeToString()
        await self.post_custom_data_bytes(byte_arr)

    async def send_plan2(self, plan: Plan):
        navPlanJobSet = luba_msg_pb2.NavPlanJobSet()
        navPlanJobSet.pver = plan.pver
        navPlanJobSet.subCmd = plan.subCmd
        navPlanJobSet.area = plan.area
        navPlanJobSet.deviceId = plan.deviceId
        navPlanJobSet.workTime = plan.workTime
        navPlanJobSet.version = plan.version
        navPlanJobSet.id = plan.id
        navPlanJobSet.userId = plan.userId
        navPlanJobSet.planId = plan.planId
        navPlanJobSet.taskId = plan.taskId
        navPlanJobSet.jobId = plan.jobId
        navPlanJobSet.startTime = plan.startTime
        navPlanJobSet.endTime = plan.endTime
        navPlanJobSet.week = plan.week
        navPlanJobSet.knifeHeight = plan.knifeHeight
        navPlanJobSet.model = plan.model
        navPlanJobSet.edgeMode = plan.edgeMode
        navPlanJobSet.requiredTime = plan.requiredTime
        navPlanJobSet.routeAngle = plan.routeAngle
        navPlanJobSet.routeModel = plan.routeModel
        navPlanJobSet.routeSpacing = plan.routeSpacing
        navPlanJobSet.ultrasonicBarrier = plan.ultrasonicBarrier
        navPlanJobSet.totalPlanNum = plan.totalPlanNum
        navPlanJobSet.planIndex = plan.planIndex
        navPlanJobSet.result = plan.result
        navPlanJobSet.speed = plan.speed
        navPlanJobSet.taskName = plan.taskName
        navPlanJobSet.jobName = plan.jobName
        navPlanJobSet.zoneHashs.extend(plan.zoneHashs)
        navPlanJobSet.reserved = plan.reserved

        luba_msg = luba_msg_pb2.luba_msg()
        luba_msg.msgtype = luba_msg_pb2.MsgCmdType.MSG_CMD_TYPE_NAV
        luba_msg.sender = luba_msg_pb2.MsgDevice.DEV_MOBILEAPP
        luba_msg.rcver = luba_msg_pb2.MsgDevice.DEV_MAINCTL
        luba_msg.msgattr = luba_msg_pb2.MsgAttr.MSG_ATTR_REQ
        luba_msg.seqs = 1
        luba_msg.version = 1
        luba_msg.subtype = 1
        luba_msg.nav.todevPlanjobSet.CopyFrom(navPlanJobSet)

        byte_arr = luba_msg.SerializeToString()
        await self.post_custom_data_bytes(byte_arr)

    def get_reserved(self, generate_route_information):
        return bytes([generate_route_information.path_order, generate_route_information.obstacle_laps]).decode('utf-8')

    async def generate_route_information(self, generate_route_information):
        """how you start a manual job, then call startjob"""

        nav_req_cover_path = mctrl_nav_pb2.NavReqCoverPath()
        nav_req_cover_path.pver = 1
        nav_req_cover_path.subCmd = 0
        nav_req_cover_path.zoneHashs.extend(
            generate_route_information.one_hashs)
        nav_req_cover_path.jobMode = generate_route_information.job_mode  # grid type
        nav_req_cover_path.edgeMode = generate_route_information.edge_mode  # border laps
        nav_req_cover_path.knifeHeight = generate_route_information.knife_height
        nav_req_cover_path.speed = generate_route_information.speed
        nav_req_cover_path.ultraWave = generate_route_information.ultra_wave
        nav_req_cover_path.channelWidth = generate_route_information.channel_width  # mow width
        nav_req_cover_path.channelMode = generate_route_information.channel_mode
        nav_req_cover_path.toward = generate_route_information.toward
        nav_req_cover_path.reserved = self.get_reserved(
            generate_route_information)  # grid or border first

        luba_msg = luba_msg_pb2.LubaMsg()
        luba_msg.msgtype = luba_msg_pb2.MsgCmdType.MSG_CMD_TYPE_NAV
        luba_msg.sender = luba_msg_pb2.MsgDevice.DEV_MOBILEAPP
        luba_msg.rcver = luba_msg_pb2.MsgDevice.DEV_MAINCTL
        luba_msg.msgattr = luba_msg_pb2.MsgAttr.MSG_ATTR_REQ
        luba_msg.seqs = 1
        luba_msg.version = 1
        luba_msg.subtype = 1

        mctl_nav = mctrl_nav_pb2.MctlNav()
        mctl_nav.bidire_reqconver_path.CopyFrom(nav_req_cover_path)
        luba_msg.nav.CopyFrom(mctl_nav)

        byte_arr = luba_msg.SerializeToString()
        await self.post_custom_data_bytes(byte_arr)

    async def start_work_order(self, job_id, job_ver, rain_tactics, job_mode, knife_height, speed, ultra_wave,
                               channel_width, channel_mode):
        """Pretty sure this starts a job too but isn't used"""
        luba_msg = luba_msg_pb2.LubaMsg()
        luba_msg.msgtype = luba_msg_pb2.MsgCmdType.MSG_CMD_TYPE_NAV
        luba_msg.sender = luba_msg_pb2.MsgDevice.DEV_MOBILEAPP
        luba_msg.rcver = luba_msg_pb2.MsgDevice.DEV_MAINCTL
        luba_msg.msgattr = luba_msg_pb2.MsgAttr.MSG_ATTR_REQ
        luba_msg.seqs = 1
        luba_msg.version = 1
        luba_msg.subtype = 1

        nav = mctrl_nav_pb2.MctlNav()
        start_job = mctrl_nav_pb2.NavStartJob()
        start_job.jobId = job_id
        start_job.jobVer = job_ver
        start_job.rainTactics = rain_tactics
        start_job.jobMode = job_mode
        start_job.knifeHeight = knife_height
        start_job.speed = speed
        start_job.ultraWave = ultra_wave
        start_job.channelWidth = channel_width
        start_job.channelMode = channel_mode

        nav.todev_mow_task.CopyFrom(start_job)
        luba_msg.nav.CopyFrom(nav)

        byte_arr = luba_msg.SerializeToString()
        await self.post_custom_data_bytes(byte_arr)

    async def breakPointContinue(self):
        luba_msg = luba_msg_pb2.LubaMsg(
            msgtype=luba_msg_pb2.MsgCmdType.MSG_CMD_TYPE_NAV,
            sender=luba_msg_pb2.MsgDevice.DEV_MOBILEAPP,
            rcver=luba_msg_pb2.MsgDevice.DEV_MAINCTL,
            msgattr=luba_msg_pb2.MsgAttr.MSG_ATTR_REQ,
            seqs=1,
            version=1,
            subtype=1,
            nav=mctrl_nav_pb2.MctlNav(
                todev_taskctrl=mctrl_nav_pb2.NavTaskCtrl(
                    type=1,
                    action=7,
                    result=0
                )
            )
        )
        byte_arr = luba_msg.SerializeToString()
        await self.post_custom_data_bytes(byte_arr)

    async def breakPointAnywhereContinue(self, refresh_loading: bool):
        luba_msg = luba_msg_pb2.LubaMsg(
            msgtype=luba_msg_pb2.MsgCmdType.MSG_CMD_TYPE_NAV,
            sender=luba_msg_pb2.MsgDevice.DEV_MOBILEAPP,
            rcver=luba_msg_pb2.MsgDevice.DEV_MAINCTL,
            msgattr=luba_msg_pb2.MsgAttr.MSG_ATTR_REQ,
            seqs=1,
            version=1,
            subtype=1,
            nav=mctrl_nav_pb2.MctlNav(
                todev_taskctrl=mctrl_nav_pb2.NavTaskCtrl(
                    type=1,
                    action=9,
                    result=0
                )
            )
        )
        byte_arr = luba_msg.SerializeToString()
        await self.post_custom_data_bytes(byte_arr)

    def clearNotification(self):
        self.notification = None
        self.notification = BlufiNotifyData()

    # async def get_device_info(self):
    #     await self.postCustomData(self.getJsonString(bleOrderCmd.getDeviceInfo))

    async def send_device_info(self):
        """currently not called"""
        luba_msg = luba_msg_pb2.LubaMsg(
            msgtype=luba_msg_pb2.MsgCmdType.MSG_CMD_TYPE_ESP,
            sender=luba_msg_pb2.MsgDevice.DEV_MOBILEAPP,
            rcver=luba_msg_pb2.MsgDevice.DEV_COMM_ESP,
            msgattr=luba_msg_pb2.MsgAttr.MSG_ATTR_REQ,
            seqs=1,
            version=1,
            subtype=1,
            net=dev_net_pb2.DevNet(
                todev_ble_sync=1,
                todev_devinfo_req=dev_net_pb2.DrvDevInfoReq()
            )
        )
        byte_arr = luba_msg.SerializeToString()
        await self.post_custom_data_bytes(byte_arr)

    async def requestDeviceStatus(self):
        request = False
        type = self.getTypeValue(0, 5)
        try:
            request = await self.post(BleMessage.mEncrypted, BleMessage.mChecksum, False, type, None)
            # print(request)
        except Exception as err:
            # Log.w(TAG, "post requestDeviceStatus interrupted")
            request = False
            print(err)

        # if not request:
        #     onStatusResponse(BlufiCallback.CODE_WRITE_DATA_FAILED, null)

    async def requestDeviceVersion(self):
        request = False
        type = self.getTypeValue(0, 7)
        try:
            request = await self.post(BleMessage.mEncrypted, BleMessage.mChecksum, False, type, None)
            # print(request)
        except Exception as err:
            # Log.w(TAG, "post requestDeviceStatus interrupted")
            request = False
            print(err)

    async def returnToDock(self):
        mctrlNav = mctrl_nav_pb2.MctlNav()
        navTaskCtrl = mctrl_nav_pb2.NavTaskCtrl()
        navTaskCtrl.type = 1
        navTaskCtrl.action = 5
        navTaskCtrl.result = 0
        mctrlNav.todev_taskctrl.CopyFrom(navTaskCtrl)

        lubaMsg = luba_msg_pb2.LubaMsg()
        lubaMsg.msgtype = luba_msg_pb2.MSG_CMD_TYPE_NAV
        lubaMsg.sender = luba_msg_pb2.DEV_MOBILEAPP
        lubaMsg.rcver = luba_msg_pb2.DEV_MAINCTL
        lubaMsg.msgattr = luba_msg_pb2.MSG_ATTR_REQ
        lubaMsg.seqs = 1
        lubaMsg.version = 1
        lubaMsg.subtype = 1
        lubaMsg.nav.CopyFrom(mctrlNav)
        bytes = lubaMsg.SerializeToString()
        await self.post_custom_data_bytes(bytes)

    async def leaveDock(self):
        mctrlNav = mctrl_nav_pb2.MctlNav()
        mctrlNav.todev_one_touch_leave_pile = 1

        lubaMsg = luba_msg_pb2.LubaMsg()
        lubaMsg.msgtype = luba_msg_pb2.MSG_CMD_TYPE_NAV
        lubaMsg.sender = luba_msg_pb2.DEV_MOBILEAPP
        lubaMsg.rcver = luba_msg_pb2.DEV_MAINCTL
        lubaMsg.seqs = 1
        lubaMsg.version = 1
        lubaMsg.subtype = 1
        lubaMsg.nav.CopyFrom(mctrlNav)
        bytes = lubaMsg.SerializeToString()
        await self.post_custom_data_bytes(bytes)

    async def setbladeHeight(self, height: int):
        mctrlDriver = mctrl_driver_pb2.MctrlDriver()
        drvKnifeHeight = mctrl_driver_pb2.DrvKnifeHeight()
        drvKnifeHeight.knifeHeight = height
        mctrlDriver.todev_knife_height_set.CopyFrom(drvKnifeHeight)

        lubaMsg = luba_msg_pb2.LubaMsg()
        lubaMsg.msgtype = luba_msg_pb2.MSG_CMD_TYPE_EMBED_DRIVER
        lubaMsg.sender = luba_msg_pb2.DEV_MOBILEAPP
        lubaMsg.rcver = luba_msg_pb2.DEV_MAINCTL
        lubaMsg.msgattr = luba_msg_pb2.MSG_ATTR_REQ
        lubaMsg.seqs = 1
        lubaMsg.version = 1
        lubaMsg.subtype = 1
        lubaMsg.driver.CopyFrom(mctrlDriver)
        bytes = lubaMsg.SerializeToString()
        await self.post_custom_data_bytes(bytes)

    async def setBladeControl(self, onOff: int):
        mctlsys = mctrl_sys_pb2.MctlSys()
        sysKnifeControl = mctrl_sys_pb2.SysKnifeControl()
        sysKnifeControl.knifeStatus = onOff
        mctlsys.todev_knife_ctrl.CopyFrom(sysKnifeControl)

        lubaMsg = luba_msg_pb2.LubaMsg()
        lubaMsg.msgtype = luba_msg_pb2.MSG_CMD_TYPE_EMBED_SYS
        lubaMsg.sender = luba_msg_pb2.DEV_MOBILEAPP
        lubaMsg.rcver = luba_msg_pb2.DEV_MAINCTL
        lubaMsg.msgattr = luba_msg_pb2.MSG_ATTR_REQ
        lubaMsg.seqs = 1
        lubaMsg.version = 1
        lubaMsg.subtype = 1
        lubaMsg.sys.CopyFrom(mctlsys)
        bytes = lubaMsg.SerializeToString()
        await self.post_custom_data_bytes(bytes)

    async def start_job(self, blade_height):
        """call after calling generate_route_information I think"""
        await self.setbladeHeight(blade_height)
        await self.start_work_job()

    async def transformSpeed(self, linear: float, percent: float):

        transfrom3 = RockerControlUtil.getInstance().transfrom3(linear, percent)
        if (transfrom3 is not None and len(transfrom3) > 0):
            linearSpeed = transfrom3[0] * 10
            angularSpeed = (int)(transfrom3[1] * 4.5)

            await self.sendMovement(linearSpeed, angularSpeed)

    async def transformBothSpeeds(self, linear: float, angular: float, linearPercent: float, angularPercent: float):
        transfrom3 = RockerControlUtil.getInstance().transfrom3(linear, linearPercent)
        transform4 = RockerControlUtil.getInstance().transfrom3(angular, angularPercent)

        if (transfrom3 != None and len(transfrom3) > 0):
            linearSpeed = transfrom3[0] * 10
            angularSpeed = (int)(transform4[1] * 4.5)
            print(linearSpeed, angularSpeed)
            await self.sendMovement(linearSpeed, angularSpeed)

    # asnyc def transfromDoubleRockerSpeed(float f, float f2, boolean z):
    #         transfrom3 = RockerControlUtil.getInstance().transfrom3(f, f2)
    #         if (transfrom3 != null && transfrom3.size() > 0):
    #             if (z):
    #                 this.linearSpeed = transfrom3.get(0).intValue() * 10
    #             else
    #                 this.angularSpeed = (int) (transfrom3.get(1).intValue() * 4.5d)

    #         if (this.countDownTask == null):
    #             testSendControl()

    async def sendMovement(self, linearSpeed: int, angularSpeed: int):
        mctrlDriver = mctrl_driver_pb2.MctrlDriver()

        drvMotionCtrl = mctrl_driver_pb2.DrvMotionCtrl()
        drvMotionCtrl.setLinearSpeed = linearSpeed
        drvMotionCtrl.setAngularSpeed = angularSpeed
        mctrlDriver.todev_devmotion_ctrl.CopyFrom(drvMotionCtrl)
        lubaMsg = luba_msg_pb2.LubaMsg()
        lubaMsg.msgtype = luba_msg_pb2.MSG_CMD_TYPE_EMBED_DRIVER
        lubaMsg.sender = luba_msg_pb2.DEV_MOBILEAPP
        lubaMsg.rcver = luba_msg_pb2.DEV_MAINCTL
        lubaMsg.msgattr = luba_msg_pb2.MSG_ATTR_NONE
        lubaMsg.timestamp = self.current_milli_time()
        lubaMsg.seqs = 1
        lubaMsg.version = 1
        lubaMsg.subtype = 1

        lubaMsg.driver.CopyFrom(mctrlDriver)
        bytes = lubaMsg.SerializeToString()
        await self.post_custom_data_bytes(bytes)

    async def sendBorderPackage(self, executeBorder: ExecuteBorder):
        await self.post_custom_data(serialize(executeBorder))

    async def post_custom_data_bytes(self, data: bytes):
        if (data == None):
            return
        type_val = self.getTypeValue(1, 19)
        try:
            suc = await self.post(self.mEncrypted, self.mChecksum, self.mRequireAck, type_val, data)
            # int status = suc ? 0 : BlufiCallback.CODE_WRITE_DATA_FAILED
            # onPostCustomDataResult(status, data)
            # print(suc)
        except Exception as err:
            print(err)

    async def post_custom_data(self, data_str: str):
        data = data_str.encode()
        if (data == None):
            return
        type_val = self.getTypeValue(1, 19)
        try:
            suc = await self.post(self.mEncrypted, self.mChecksum, self.mRequireAck, type_val, data)
            # int status = suc ? 0 : BlufiCallback.CODE_WRITE_DATA_FAILED
            # onPostCustomDataResult(status, data)
        except Exception as err:
            print(err)

    def getTypeValue(self, type: int, subtype: int):
        return (subtype << 2) | type

    async def post(self, encrypt: bool, checksum: bool, require_ack: bool, type_of: int, data: bytes) -> bool:
        if data is None:
            return await self.post_non_data(encrypt, checksum, require_ack, type_of)

        return await self.post_contains_data(encrypt, checksum, require_ack, type_of, data)

    async def gatt_write(self, data: bytes) -> None:
        await self.client.write_gatt_char(UUID_WRITE_CHARACTERISTIC, data, True)

    async def post_non_data(self, encrypt: bool, checksum: bool, require_ack: bool, type_of: int) -> bool:
        sequence = self.generateSendSequence()
<<<<<<< HEAD
        postBytes = self.getPostBytes(
            type_of, encrypt, checksum, require_ack, False, sequence, None)
        posted = await self.gattWrite(postBytes)
=======
        postBytes = self.getPostBytes(type_of, encrypt, checksum, require_ack, False, sequence, None)
        posted = await self.gatt_write(postBytes)
>>>>>>> f38eb8a6
        return posted and (not require_ack or self.receiveAck(sequence))

    async def post_contains_data(self, encrypt: bool, checksum: bool, require_ack: bool, type_of: int,
                                 data: bytes) -> bool:
        chunk_size = 517  # self.client.mtu_size - 3

        chunks = list()
        for i in range(0, len(data), chunk_size):
            if (i + chunk_size > len(data)):
                chunks.append(data[i: len(data)])
            else:
                chunks.append(data[i: i + chunk_size])
        for index, chunk in enumerate(chunks):
            frag = index != len(chunks) - 1
            sequence = self.generateSendSequence()
<<<<<<< HEAD
            postBytes = self.getPostBytes(
                type_of, encrypt, checksum, require_ack, frag, sequence, chunk)

            posted = await self.gattWrite(postBytes)
=======
            postBytes = self.getPostBytes(type_of, encrypt, checksum, require_ack, frag, sequence, chunk)
            # print("sequence")
            # print(sequence)
            posted = await self.gatt_write(postBytes)
>>>>>>> f38eb8a6
            if (posted != None):
                return False

            if (not frag):
                return not require_ack or self.receiveAck(sequence)

            if (require_ack and not self.receiveAck(sequence)):
                return False
            else:
                print("sleeping 0.01")
                await sleep(0.01)

    def getPostBytes(self, type: int, encrypt: bool, checksum: bool, require_ack: bool, hasFrag: bool, sequence: int,
                     data: bytes) -> bytes:

        byteOS = BytesIO()
        dataLength = (0 if data == None else len(data))
        frameCtrl = FrameCtrlData.getFrameCTRLValue(
            encrypt, checksum, 0, require_ack, hasFrag)
        byteOS.write(type.to_bytes(1, sys.byteorder))
        byteOS.write(frameCtrl.to_bytes(1, sys.byteorder))
        byteOS.write(sequence.to_bytes(1, sys.byteorder))
        byteOS.write(dataLength.to_bytes(1, sys.byteorder))

        if (data != None):
            byteOS.write(data)

        print(byteOS.getvalue())
        return byteOS.getvalue()

    def parseNotification(self, response: bytearray):
        dataOffset = None
        if (response is None):
            # Log.w(TAG, "parseNotification null data");
            return -1

        # if (this.mPrintDebug):
        #     Log.d(TAG, "parseNotification Notification= " + Arrays.toString(response));
        # }
        if (len(response) >= 4):
            sequence = int(response[2])  # toInt
            if sequence != next(self.mReadSequence):
                print("parseNotification read sequence wrong", sequence, self.mReadSequence)
                self.mReadSequence = itertools.count(start=sequence)
                # this is questionable
                # self.mReadSequence = sequence
                # self.mReadSequence_2.incrementAndGet()

            # LogUtil.m7773e(self.mGatt.getDevice().getName() + "打印丢包率", self.mReadSequence_2 + "/" + self.mReadSequence_1);
            pkt_type = int(response[0])  # toInt
            pkgType = self._getPackageType(pkt_type)
            subType = self._getSubType(pkt_type)
            self.notification.setType(pkt_type)
            self.notification.setPkgType(pkgType)
            self.notification.setSubType(subType)
            frameCtrl = int(response[1])  # toInt
            # print("frame ctrl")
            # print(frameCtrl)
            # print(response)
            # print(f"pktType {pkt_type} pkgType {pkgType} subType {subType}")
            self.notification.setFrameCtrl(frameCtrl)
            frameCtrlData = FrameCtrlData(frameCtrl)
            dataLen = int(response[3])  # toInt specifies length of data

            try:
                dataBytes = response[4: 4 + dataLen]
                if frameCtrlData.isEncrypted():
                    print("is encrypted")
                #     BlufiAES aes = new BlufiAES(self.mAESKey, AES_TRANSFORMATION, generateAESIV(sequence));
                #     dataBytes = aes.decrypt(dataBytes);
                # }
                if (frameCtrlData.isChecksum()):
                    print("checksum")
                #     int respChecksum1 = toInt(response[response.length - 1]);
                #     int respChecksum2 = toInt(response[response.length - 2]);
                #     int crc = BlufiCRC.calcCRC(BlufiCRC.calcCRC(0, new byte[]{(byte) sequence, (byte) dataLen}), dataBytes);
                #     int calcChecksum1 = (crc >> 8) & 255;
                #     int calcChecksum2 = crc & 255;
                #     if (respChecksum1 != calcChecksum1 || respChecksum2 != calcChecksum2) {
                #         Log.w(TAG, "parseNotification: read invalid checksum");
                #         if (self.mPrintDebug) {
                #             Log.d(TAG, "expect   checksum: " + respChecksum1 + ", " + respChecksum2);
                #             Log.d(TAG, "received checksum: " + calcChecksum1 + ", " + calcChecksum2);
                #             return -4;
                #         }
                #         return -4;
                #     }
                # }
                if (frameCtrlData.hasFrag()):
                    dataOffset = 2
                else:
                    dataOffset = 0

                self.notification.addData(dataBytes, dataOffset)
                return 1 if frameCtrlData.hasFrag() else 0
            except Exception as e:
                print(e)
                return -100

        # Log.w(TAG, "parseNotification data length less than 4");
        return -2

    async def parseBlufiNotifyData(self, return_bytes: bool = False):
        pkgType = self.notification.getPkgType()
        subType = self.notification.getSubType()
        dataBytes = self.notification.getDataArray()
        if (pkgType == 0):
            # never seem to get these..
            self._parseCtrlData(subType, dataBytes)
        if (pkgType == 1):
            if return_bytes: return dataBytes
            return await self._parseDataData(subType, dataBytes)

    def _parseCtrlData(self, subType: int, data: bytes):
        pass
        # self._parseAck(data)

    async def _parseDataData(self, subType: int, data: bytes):
        #     if (subType == 0) {
        #         this.mSecurityCallback.onReceiveDevicePublicKey(data);
        #         return;
        #     }
        print(subType)
        match subType:
            #         case 15:
            #             parseWifiState(data);
            #             return;
            #         case 16:
            #             parseVersion(data);
            #             return;
            #         case 17:
            #             parseWifiScanList(data);
            #             return;
            #         case 18:
            #             int errCode = data.length > 0 ? 255 & data[0] : 255;
            #             onError(errCode);
            #             return;
            case 19:
                #             # com/agilexrobotics/utils/EspBleUtil$BlufiCallbackMain.smali
                luba_msg = parse_custom_data(data)  # parse to protobuf message
                # really need some sort of callback
                if luba_msg.HasField('net'):
                    if luba_msg.net.HasField('toapp_wifi_iot_status'):
                        # await sleep(1.5)
                        await self.send_todev_ble_sync(2)
                return luba_msg

    # private void parseCtrlData(int i, byte[] bArr) {
    #     if (i == 0) {
    #         parseAck(bArr);
    #     }
    # }

    # private void parseAck(byte[] bArr) {
    #     this.mAck.add(Integer.valueOf(bArr.length > 0 ? bArr[0] & 255 : 256));
    # }

    def receiveAck(self, expectAck: int) -> bool:
        try:
            ack = next(self.mAck)
            return ack == expectAck
        except Exception as err:
            print(err)
            return False

    def generateSendSequence(self):
        return next(self.mSendSequence) & 255

    def getJsonString(self, cmd: int) -> str:
        jSONObject = {}
        try:
            jSONObject["cmd"] = cmd
            jSONObject[tmp_constant.REQUEST_ID] = int(time.time())
            return json.dumps(jSONObject)
        except Exception as err:

            return ""

    def get_json_string(self, cmd: int, hash_map: Dict[str, object]) -> str:
        jSONObject = {}
        try:
            jSONObject["cmd"] = cmd
            jSONObject[tmp_constant.REQUEST_ID] = int(time.time())
            jSONObject2 = {}
            for key, value in hash_map.items():
                jSONObject2[key] = value
            jSONObject["params"] = jSONObject2
            return json.dumps(jSONObject)
        except Exception as e:
            print(e)
            return ""

    def current_milli_time(self):
        return round(time.time() * 1000)

    def _getTypeValue(self, type: int, subtype: int):
        return (subtype << 2) | type

    def _getPackageType(self, typeValue: int):
        return typeValue & 3

    def _getSubType(self, typeValue: int):
        return (typeValue & 252) >> 2

# ==================================================================

    # def send_order_msg_net(self, dev_net, logtype, is_iotable):
    #     proto_buf_builder_set = self.get_proto_buf_builder_set(dev_net_pb2.MsgCmdType.MSG_CMD_TYPE_ESP, dev_net_pb2.MsgDevice.DEV_COMM_ESP, dev_net_pb2.MsgAttr.MSG_ATTR_REQ)
    #     proto_buf_builder_set.net.CopyFrom(dev_net)
    #     self.send_msg(proto_buf_builder_set, logtype, is_iotable)

    async def send_order_msg_net(self, build):
        luba_msg = luba_msg_pb2.LubaMsg(
            msgtype=luba_msg_pb2.MsgCmdType.MSG_CMD_TYPE_ESP,
            sender=luba_msg_pb2.MsgDevice.DEV_MOBILEAPP,
            rcver=luba_msg_pb2.MsgDevice.DEV_COMM_ESP,
            msgattr=luba_msg_pb2.MsgAttr.MSG_ATTR_REQ,
            seqs=1,
            version=1,
            subtype=1,
            net=build)

        byte_arr = luba_msg.SerializeToString()
        await self.postCustomDataBytes(byte_arr)

    def get_4g_module_info(self):
        build = dev_net_pb2.DevNet(
            todev_get_mnet_cfg_req=dev_net_pb2.DevNet().todev_get_mnet_cfg_req)
        print("Send command -- Get device 4G network module information")
        self.send_order_msg_net(build, 96, True)

    # def get_4g_module_info(self):
    #     build = dev_net_pb2.DevNet(
    #         todev_get_mnet_cfg_req=dev_net_pb2.DevNet.TodevGetMnetCfgReq())
    #     self.send_order_msg_net(build)

    # ---------------------------

    def get_4g_info(self):
        build = dev_net_pb2.DevNet(
            TodevMnetInfoReq=dev_net_pb2.DevNet().TodevMnetInfoReq)
        print("Send command -- Get device 4G network information")
        self.send_order_msg_net(build, 95, True)

    def set_zmq_enable(self):
        build = dev_net_pb2.DevNet(
            todev_set_dds2_zmq=dev_net_pb2.DrvDebugDdsZmq(
                is_enable=True,
                rx_topic_name="perception_post_result",
                tx_zmq_url="tcp://0.0.0.0:5555"
            )
        )
        print("Send command -- Set vision ZMQ to enable")
        self.send_order_msg_net(build, 97, True)

    def set_iot_setting(self, iot_conctrl_type: dev_net_pb2.iot_conctrl_type):
        build = dev_net_pb2.DevNet(TodevSetIotOfflineReq=iot_conctrl_type)
        print("Send command -- Device re-online")
        self.send_order_msg_net(build, 961, True)

    def send_to_dev_ble_sync(self):
        build = dev_net_pb2.DevNet(todev_ble_sync=2)
        print("Send Bluetooth heartbeat==sendTodevBleSync==type:2")
        self.send_order_msg_net(build, 39, False)

    def send_to_dev_ble_sync(self, current_client, type: int):
        is_support_iot = self.is_support_iot()
        if type == 1 and is_support_iot:
            return
        print("Send Bluetooth heartbeat==AAAAAAAAAA===Type:2 isSupportIot:" +
              str(is_support_iot))
        self.send_order_msg_net(
            dev_net_pb2.DevNet(to_dev_ble_sync=2), 40, False)

    def set_device_log_upload(self, request_id: str, operation: int, server_ip: int, server_port: int, number: int, type: int):
        build = dev_net_pb2.DrvUploadFileToAppReq(
            biz_id=request_id,
            operation=operation,
            server_ip=server_ip,
            server_port=server_port,
            num=number,
            type=type
        )
        print(
            f"Send log====Feedback====Command======requestID:{request_id} operation:{operation} serverIp:{server_ip} type:{type}")
        self.send_order_msg_net(dev_net_pb2.DevNet(
            todev_ble_sync=1, todev_uploadfile_req=build), 1, True)

    def set_device_socket_request(self, request_id: str, operation: int, server_ip: int, server_port: int, number: int, type: int) -> None:
        build = dev_net_pb2.DrvUploadFileToAppReq(
            biz_id=request_id,
            operation=operation,
            server_ip=server_ip,
            server_port=server_port,
            num=number,
            type=type
        )
        print(
            f"Send log====Feedback====Command======requestID:{request_id}  operation:{operation} serverIp:{server_ip}  type:{type}")
        self.send_order_msg_net(dev_net_pb2.DevNet(
            todev_ble_sync=1, todev_uploadfile_req=build), 2, False)

    def get_device_log_info(self, biz_id: str, type: int, log_url: str) -> None:
        self.send_order_msg_net(
            dev_net_pb2.DevNet(
                todev_ble_sync=1,
                todev_req_log_info=dev_net_pb2.DrvUploadFileReq(
                    biz_id=biz_id,
                    type=type,
                    url=log_url,
                    num=0,
                    user_id=AgilexDBHelper.get_instance().get_user_id()
                )
            ),
            3,
            False
        )

    def cancel_log_update(self, biz_id: str):
        self.send_order_msg_net(dev_net_pb2.DevNet(
            todev_log_data_cancel=dev_net_pb2.DrvUploadFileCancel(biz_id=biz_id)), 4, False)

    def get_device_network_info(self):
        build = dev_net_pb2.DevNet(
            todev_networkinfo_req=dev_net_pb2.GetNetworkInfoReq(req_ids=1))
        print("Send command - get device network information")
        self.send_order_msg_net(build, 84, True)

    def set_device_4g_enable_status(self, new_4g_status: bool):
        build = dev_net_pb2.DevNet(
            todev_ble_sync=1,
            todev_set_mnet_cfg_req=dev_net_pb2.SetMnetCfgReq(
                cfg=dev_net_pb2.MnetCfg(
                    type=dev_net_pb2.NET_TYPE_WIFI,
                    inet_enable=new_4g_status,
                    mnet_enable=new_4g_status
                )
            )
        )
        self.send_order_msg_net(build, 85, True)
        print(
            f"Send command - set 4G (on/off status). newWifiStatus={new_4g_status}")

    def set_device_wifi_enable_status(self, new_wifi_status: bool):
        build = dev_net_pb2.DevNet(
            todev_ble_sync=1,
            todev_wifi_configuration=dev_net_pb2.DrvWifiSet(
                config_param=4,
                wifi_enable=new_wifi_status
            )
        )
        self.send_order_msg_net(build, 86, True)
        print(
            f"szNetwork: Send command - set network (on/off status). newWifiStatus={new_wifi_status}")

    def set_mtu_value(self, mtu: int):
        build = dev_net_pb2.DevNet(
            todev_set_ble_mtu=dev_net_pb2.SetDrvBleMTU(mtu_count=mtu))
        self.send_order_msg_net(build, 123, True)
        print(f"Send MTU setting switch. mtu={mtu}")

    def wifi_connectinfo_update(self, device_name: str, is_binary: bool):
        print(
            f"Send command - get Wifi connection information.wifiConnectinfoUpdate().deviceName={device_name}.isBinary={is_binary}")
        if is_binary:
            build = dev_net_pb2.DevNet(
                todev_ble_sync=1, todev_wifi_msg_upload=dev_net_pb2.DrvWifiUpload(wifi_msg_upload=1))
            print("Send command - get Wifi connection information")
            print("Send command - get Wifi connection information")
            self.send_order_msg_net(build, 5, True)
            return
        self.wifi_connectinfo_update2()

    def wifi_connectinfo_update2(self):
        hash_map = {"getMsgCmd": 1}
        self.post_custom_data(self.get_json_string(68, hash_map))

    def get_record_wifi_list(self, is_binary: bool):
        print(f"getRecordWifiList().isBinary={is_binary}")
        if is_binary:
            build = dev_net_pb2.DevNet(
                todev_ble_sync=1, todev_wifi_list_upload=dev_net_pb2.DrvWifiList())
            print("Send command - get memorized WiFi list upload command")
            self.send_order_msg_net(build, 6, True)
            return
        self.get_record_wifi_list2()

    def get_record_wifi_list2(self):
        self.post_custom_data(self.get_json_string(69))

    def send_blue_tooth_device_sync(self, link_type: int, device_name_temp: str, log_type: int):
        build = dev_net_pb2.DevNet(todev_ble_sync=link_type)
        print(
            f"Send Bluetooth heartbeat======sendBleSync=======:{link_type}  connectDeviceName:{device_name_temp}  logType:{log_type}")
        print("Send heartbeat print---send Bluetooth heartbeat")
        self.send_order_msg_net(build, 7, False)

    def get_device_version_main(self, device_name: str) -> None:
        new_builder = dev_net_pb2.DrvDevInfoReq.Builder()
        new_builder.add_req_ids(
            dev_net_pb2.DrvDevInfoReqId.Builder().set_id(1).set_type(6).build())
        build = dev_net_pb2.DevNet.Builder().set_todev_devinfo_req(
            new_builder.build()).build()
        print("Send command -- Get main version number")
        self.send_order_msg_net(build, 41, True)

    def get_device_version_main2(self):
        new_builder = dev_net_pb2.DrvDevInfoReq.Builder()
        new_builder.add_req_ids(
            dev_net_pb2.DrvDevInfoReqId.Builder().set_id(1).set_type(6).build())
        build = dev_net_pb2.DevNet.Builder().set_todev_devinfo_req(
            new_builder.build()).build()
        print("Send command -- Get main version number")
        print("Send command -- Get main version number:")
        self.send_order_msg_net(build, 41, True)

    def close_clear_connect_current_wifi(self, ssid: str, status: int, is_binary: bool):
        if is_binary:
            build = dev_net_pb2.DevNet(
                todev_ble_sync=1,
                todev_wifi_configuration=dev_net_pb2.DrvWifiSet(
                    config_param=status,
                    confssid=ssid
                )
            )
            print(
                f"Send command - set network (disconnect, direct connect, forget, no operation reconnect) operation command (downlink ssid={ssid}, status={status})")
            self.send_order_msg_net(build, 7, True)
            return
        self.close_clear_connect_current_wifi2(ssid, status)

    def close_clear_connect_current_wifi2(self, ssid: str, get_msg_cmd: int):
        data = {
            "ssid": ssid,
            "getMsgCmd": get_msg_cmd
        }
        self.send_raw_data_callback.send_data(
            self.get_json_string(77, data).encode())<|MERGE_RESOLUTION|>--- conflicted
+++ resolved
@@ -830,14 +830,8 @@
 
     async def post_non_data(self, encrypt: bool, checksum: bool, require_ack: bool, type_of: int) -> bool:
         sequence = self.generateSendSequence()
-<<<<<<< HEAD
-        postBytes = self.getPostBytes(
-            type_of, encrypt, checksum, require_ack, False, sequence, None)
-        posted = await self.gattWrite(postBytes)
-=======
         postBytes = self.getPostBytes(type_of, encrypt, checksum, require_ack, False, sequence, None)
         posted = await self.gatt_write(postBytes)
->>>>>>> f38eb8a6
         return posted and (not require_ack or self.receiveAck(sequence))
 
     async def post_contains_data(self, encrypt: bool, checksum: bool, require_ack: bool, type_of: int,
@@ -853,17 +847,10 @@
         for index, chunk in enumerate(chunks):
             frag = index != len(chunks) - 1
             sequence = self.generateSendSequence()
-<<<<<<< HEAD
-            postBytes = self.getPostBytes(
-                type_of, encrypt, checksum, require_ack, frag, sequence, chunk)
-
-            posted = await self.gattWrite(postBytes)
-=======
             postBytes = self.getPostBytes(type_of, encrypt, checksum, require_ack, frag, sequence, chunk)
             # print("sequence")
             # print(sequence)
             posted = await self.gatt_write(postBytes)
->>>>>>> f38eb8a6
             if (posted != None):
                 return False
 
