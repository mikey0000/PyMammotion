--- conflicted
+++ resolved
@@ -998,7 +998,7 @@
 
     # === sendOrderMsg_Net  ===
 
-    async def send_order_msg_net(self, build):
+    def send_order_msg_net(self, build):
         luba_msg = luba_msg_pb2.LubaMsg(
             msgtype=luba_msg_pb2.MsgCmdType.MSG_CMD_TYPE_ESP,
             sender=luba_msg_pb2.MsgDevice.DEV_MOBILEAPP,
@@ -1176,19 +1176,10 @@
         self.post_custom_data(
             self.get_json_string(bleOrderCmd.close_clear_connect_current_wifi, data).encode())
 
-<<<<<<< HEAD
-    # === sendOrderMsg_Media ===
-    
-    async def send_order_msg_media(self, mul):
-        luba_msg = luba_msg_pb2.LubaMsg(
-            msgtype=luba_msg_pb2.MsgCmdType.MSG_CMD_TYPE_MUL,
-            sender=luba_msg_pb2.MsgDevice.DEV_MOBILEAPP,
-            rcver=luba_msg_pb2.MsgDevice.SOC_MODULE_MULTIMEDIA,
-=======
 
     # === sendOrderMsg_Driver ===
 
-    async def send_order_msg_driver(self, driver):
+    def send_order_msg_driver(self, driver):
         luba_msg = luba_msg_pb2.LubaMsg(
             msgtype=luba_msg_pb2.MsgCmdType.MSG_CMD_TYPE_EMBED_DRIVER,
             sender=luba_msg_pb2.MsgDevice.DEV_MOBILEAPP,
@@ -1239,30 +1230,11 @@
         self.send_order_msg_driver(mctrl_driver_pb2.MctlDriver(todev_devmotion_ctrl=mctrl_driver_pb2.DrvMotionCtrl(set_linear_speed=linear_speed, set_angular_speed=angular_speed)))
     # === sendOrderMsg_Sys ===
     
-    async def send_order_msg_sys(self, sys):
+    def send_order_msg_sys(self, sys):
         luba_msg = luba_msg_pb2.LubaMsg(
             msgtype=luba_msg_pb2.MsgCmdType.MSG_CMD_TYPE_EMBED_SYS,
             sender=luba_msg_pb2.MsgDevice.DEV_MOBILEAPP,
             rcver=luba_msg_pb2.MsgDevice.DEV_MAINCTL,
->>>>>>> f0dc1672
-            msgattr=luba_msg_pb2.MsgAttr.MSG_ATTR_REQ,
-            seqs=1,
-            version=1,
-            subtype=1,
-<<<<<<< HEAD
-            mul=mul)
-
-        return luba_msg.SerializeToString()
-
-    def set_car_volume(self, volume: int):
-        self.send_order_msg_media(luba_mul_pb2.SocMul(set_audio=luba_mul_pb2.MulSetAudio(au_switch=volume)))
-
-    def set_car_voice_language(self, language_type: int):
-        self.send_order_msg_media(luba_mul_pb2.SocMul(set_audio=luba_mul_pb2.MulSetAudio(au_language_value=language_type)))
-
-    def set_car_wiper(self, round: int):
-        self.send_order_msg_media(luba_mul_pb2.SocMul(set_wiper=luba_mul_pb2.MulSetWiper(round=round)))
-=======
             sys=sys
         )
 
@@ -1392,7 +1364,7 @@
         
     # === sendOrderMsg_Nav ===
     
-    async def send_order_msg_nav(self, build):
+    def send_order_msg_nav(self, build):
         luba_msg = luba_msg_pb2.LubaMsg(
             msgtype=luba_msg_pb2.MsgCmdType.MSG_CMD_TYPE_NAV,
             sender=luba_msg_pb2.MsgDevice.DEV_MOBILEAPP,
@@ -1404,4 +1376,28 @@
             net=build)
 
         return luba_msg.SerializeToString()
->>>>>>> f0dc1672
+
+      
+                    # === sendOrderMsg_Media ===
+    
+    def send_order_msg_media(self, mul):
+        luba_msg = luba_msg_pb2.LubaMsg(
+            msgtype=luba_msg_pb2.MsgCmdType.MSG_CMD_TYPE_MUL,
+            sender=luba_msg_pb2.MsgDevice.DEV_MOBILEAPP,
+            rcver=luba_msg_pb2.MsgDevice.SOC_MODULE_MULTIMEDIA,
+            msgattr=luba_msg_pb2.MsgAttr.MSG_ATTR_REQ,
+            seqs=1,
+            version=1,
+            subtype=1,
+            mul=mul)
+
+        return luba_msg.SerializeToString()
+
+    def set_car_volume(self, volume: int):
+        self.send_order_msg_media(luba_mul_pb2.SocMul(set_audio=luba_mul_pb2.MulSetAudio(au_switch=volume)))
+
+    def set_car_voice_language(self, language_type: int):
+        self.send_order_msg_media(luba_mul_pb2.SocMul(set_audio=luba_mul_pb2.MulSetAudio(au_language_value=language_type)))
+
+    def set_car_wiper(self, round: int):
+        self.send_order_msg_media(luba_mul_pb2.SocMul(set_wiper=luba_mul_pb2.MulSetWiper(round=round)))