--- conflicted
+++ resolved
@@ -1412,10 +1412,7 @@
         return self.send_order_msg_media(luba_mul_pb2.SocMul(set_audio=luba_mul_pb2.MulSetAudio(au_language_value=language_type)))
 
     def set_car_wiper(self, round: int):
-<<<<<<< HEAD
         return self.send_order_msg_media(luba_mul_pb2.SocMul(set_wiper=luba_mul_pb2.MulSetWiper(round=round)))
-=======
-        self.send_order_msg_media(luba_mul_pb2.SocMul(set_wiper=luba_mul_pb2.MulSetWiper(round=round)))
 
     # === sendOrderMsg_Video ===
     
@@ -1435,5 +1432,4 @@
     def device_agora_join_channel_with_position(self, enter_state: int):
         position = luba_mul_pb2.MUL_CAMERA_POSITION.ALL if DeviceType.is_yu_ka(self.get_device_name()) else luba_mul_pb2.MUL_CAMERA_POSITION.LEFT
         mctl_sys = luba_mul_pb2.SocMul(set_video=luba_mul_pb2.MulSetVideo(position=position, vi_switch=enter_state))
-        self.send_order_msg_video(mctl_sys)
->>>>>>> 4c035575
+        return self.send_order_msg_video(mctl_sys)